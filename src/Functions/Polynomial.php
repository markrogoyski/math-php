--- conflicted
+++ resolved
@@ -20,17 +20,11 @@
  *     o Polynomial integration (indefinite integral)
  *
  * Example:
-<<<<<<< HEAD
- *     $polynomial = new Polynomial([1, -8, 12, 3])
- *     echo $polynomial;    // prints 'x³ - 8x² + 12x + 3'
- *     echo $polynomial(4); // prints -31
-=======
  *     $polynomial = new Polynomial([1, -8, 12, 3]);
- *     echo $polynomial;                  // prints "x³ - 8x² + 12x + 3"
+ *     echo $polynomial;                  // prints 'x³ - 8x² + 12x + 3'
  *     echo $polynomial(4);               // prints -31
- *     echo $polynomial->$differentiate() // prints "3x² - 16x + 12"
- *     echo $polynomial->$integrate()     // prints "0.25x⁴ - 2.6666666666667x³ + 6x² + 3x"
->>>>>>> a40b503e
+ *     echo $polynomial->$differentiate() // prints '3x² - 16x + 12'
+ *     echo $polynomial->$integrate()     // prints '0.25x⁴ - 2.6666666666667x³ + 6x² + 3x'
  *
  * https://en.wikipedia.org/wiki/Polynomial
  */
@@ -75,13 +69,6 @@
         foreach ($this->coefficients as $i => $coefficient) {
             if ($coefficient == 0) {
                 continue;
-<<<<<<< HEAD
-=======
-
-            // Otherwise, use the coefficient as is
-            } else {
-                $coefficient = floatval($this->coefficient[$i]);
->>>>>>> a40b503e
             }
 
             // Power of the current term
@@ -172,7 +159,7 @@
 
         // Iterate over each coefficient (except the last), differentiating term-by-term
         for ($i = 0; $i < $this->degree; $i++) {
-            $derivativeCoefficients[] = $this->coefficient[$i] * ($this->degree - $i);
+            $derivativeCoefficients[] = $this->coefficients[$i] * ($this->degree - $i);
         }
 
         return new Polynomial($derivativeCoefficients);
@@ -193,7 +180,7 @@
 
         // Iterate over each coefficient, integrating term-by-term
         for ($i = 0; $i < $this->degree + 1; $i++) {
-            $integralCoefficients[] = $this->coefficient[$i] / ($this->degree - $i + 1);
+            $integralCoefficients[] = $this->coefficients[$i] / ($this->degree - $i + 1);
         }
         $integralCoefficients[] = 0; // Make the constant of integration 0
 
