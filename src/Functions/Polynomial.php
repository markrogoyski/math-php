<?php

namespace Math\Functions;

/**
 * A convenience class for one-dimension polynomials.
 *
 * This class is used to encompass typical methods and features that you can extend
 * to polynomials. For example, polynomial differentiation follows a specific rule,
 * and thus we can build a differentiation method that returns the exact derivative
 * for polynomials.
 *
 * Input arguments: simply pass in an array of coefficients in decreasing powers.
 * Make sure to put a 0 coefficient in place of powers that are not used.
 *
 * Current features:
 *     o Print a human readable representation of a polynomial
 *     o Evaluate a polynomial at any real number
 *     o Polynomial differentiation (exact)
 *     o Polynomial integration (indefinite integral)
 *
 * Example:
 *     $polynomial = new Polynomial([1, -8, 12, 3]);
<<<<<<< HEAD
 *     echo $polynomial;                  // prints "x³ - 8x² + 12x + 3"
 *     echo $polynomial(4);               // prints -31
 *     echo $polynomial->$differentiate() // prints "3x² - 16x + 12"
 *     echo $polynomial->$integrate()     // prints "0.25x⁴ - 2.6666666666667x³ + 6x² + 3x"
=======
 *     echo $polynomial;                  // prints 'x³ - 8x² + 12x + 3'
 *     echo $polynomial(4);               // prints -31
 *     echo $polynomial->$differentiate() // prints '3x² - 16x + 12'
 *     echo $polynomial->$integrate()     // prints '0.25x⁴ - 2.6666666666667x³ + 6x² + 3x'
>>>>>>> 96650e7a
 *
 * https://en.wikipedia.org/wiki/Polynomial
 */
class Polynomial
{
    private $degree;
    private $coefficient;

    /**
     * When a polynomial is instantiated, set the coefficients and degree of
     * that polynomial as its object parameters.
     *
     * @param array $coefficient An array of coefficients in decreasing powers.
     *                           Example: new Polynomial([1, 2, 3]) will create
     *                           a polynomial that looks like x² + 2x + 3.
     */
    public function __construct(array $coefficient)
    {
        $coefficient = array_map('floatval', $coefficient);
        $this->degree = count($coefficient) - 1;
        $this->coefficient = $coefficient;
    }

    /**
     * When a polynomial is to be treated as a string, return it in a readable format.
     * Example: $polynomial = new Polynomial([1, -8, 12, 3]);
     *          echo $polynomial;
     *          // prints "x³ - 8x² + 12x + 3"
     *
     * @return string A human readable representation of the polynomial
     */
    public function __toString()
    {
        $polynomial = ""; // Start with an empty polynomial
        $symbol     = ["⁰", "¹", "²", "³", "⁴", "⁵", "⁶", "⁷", "⁸", "⁹"]; // Unicode characters

        // Iterate over each coefficient to generate the string for each term
        for ($i = 0; $i < $this->degree + 1; $i++) {
            // If coefficient is 0, skip to the next term
            if ($this->coefficient[$i] == 0) {
                continue;

            // Otherwise, use the coefficient as is
            } else {
                $coefficient = $this->coefficient[$i];
            }

            // Build the exponent of our string as a unicode character
            $exponent = "";                 // Start with empty exponent
            $power    = $this->degree - $i; // Power of the current term
            for ($j = 0; $j < strlen($power); $j++) {
                $digit     = intval(strval($power)[$j]); // The j-th digit of $power
                $exponent .= $symbol[$digit];            // The corresponding unicode character
            };

            // Drop redundant ¹ term from monomials
            if ($exponent == "¹") {
                $exponent = "";
            }

            // Get the sign for the term
            if ($coefficient > 0) {
                if ($power == $this->degree) {
                    $sign = ""; // If the first term is positive, drop the redundant + sign
                } else {
                    $sign = "+";
                }
            } else {
                $sign = "-";
            }

            // Drop the sign from the coefficient, as it is handled by $sign
            $coefficient = abs($coefficient);

            // Generate the $term string
            if ($power == 0) {
                $term = "{$sign} {$coefficient}"; // No x term if $power = 0
            } else {
                // Drop coefficients that equal 1 (and -1)
                if ($coefficient == 1) {
                    $coefficient = "";
                }
                $term = "{$sign} {$coefficient}x{$exponent} "; // Nonzero x term
            }

            // Add the current term to the polynomial
            $polynomial .= $term;
        }

        return $polynomial;
    }

    /**
     * When a polynomial is being evaluated at a point x₀, build a callback
     * function and return the value of the callback function at x₀
     * Example: $polynomial = new Polynomial([1, -8, 12, 3]);
     *          echo $polynomial(4);
     *          // prints -13
     *
     * @param number $x₀ The value at which we are evaluting our polynomial
     *
     * @return number The result of our polynomial evaluated at $x₀
     */
    public function __invoke($x₀)
    {
        // Set object parameters as local variables so they can be used with the use function
        $degree = $this->degree;
        $coefficient = $this->coefficient;

        // Start with the zero polynomial
        $polynomial = function ($x) {
            return 0;
        };

        // Iterate over each coefficient to create a callback function for each term
        for ($i = 0; $i < $degree + 1; $i++) {
            // Create a callback function for the current term
            $term = function ($x) use ($degree, $coefficient, $i) {
                return $coefficient[$i] * $x**($degree - $i);
            };
            // Add the new term to the polynomial
            $polynomial = Arithmetic::add($polynomial, $term);
        }

        return $polynomial($x₀);
    }

    /**
     * Calculate the derivative of a polynomial and return it as a new polynomial
     * Example: $polynomial = new Polynomial([1, -8, 12, 3]); // x³ - 8x² + 12x + 3
     *          $derivative = $polynomial->differentiate();   // 3x² - 16x + 12
     *
     * @return object The derivative of our polynomial object, also a polynomial object
     */
    public function differentiate()
    {
        $derivativeCoefficients = []; // Start with empty set of coefficients

        // Iterate over each coefficient (except the last), differentiating term-by-term
        for ($i = 0; $i < $this->degree; $i++) {
<<<<<<< HEAD
            $derivativeCoefficients[] = $this->coefficient[$i] * ($this->degree - $i);
=======
            $derivativeCoefficients[] = $this->coefficients[$i] * ($this->degree - $i);
>>>>>>> 96650e7a
        }

        return new Polynomial($derivativeCoefficients);
    }

    /**
     * Calculate the indefinite integral of a polynomial and return it as a new polynomial
     * Example: $polynomial = new Polynomial([3, -16, 12]); // 3x² - 16x + 12
     *          $integral = $polynomial->integrate();       // x³ - 8x² + 12x
     *
     * Note that this method assumes the constant of integration to be 0.
     *
     * @return object The integral of our polynomial object, also a polynomial object
     */
    public function integrate()
    {
        $integralCoefficients = []; // Start with empty set of coefficients

        // Iterate over each coefficient, integrating term-by-term
        for ($i = 0; $i < $this->degree + 1; $i++) {
<<<<<<< HEAD
            $integralCoefficients[] = $this->coefficient[$i] / ($this->degree - $i + 1);
=======
            $integralCoefficients[] = $this->coefficients[$i] / ($this->degree - $i + 1);
>>>>>>> 96650e7a
        }
        $integralCoefficients[] = 0; // Make the constant of integration 0

        return new Polynomial($integralCoefficients);
    }
<<<<<<< HEAD

    public function add(Polynomial $polynomial)
    {
        $sumDegree       = max($this->degree, $polynomial->degree);
        $coefficientA = array_reverse($this->coefficient);
        $coefficientB = array_reverse($polynomial->coefficient);

        $sumCoefficient = [];

        for ($i = 0; $i < $sumDegree + 1; $i++) {
            $a = $coefficientA[$i] ?? 0;
            $b = $coefficientB[$i] ?? 0;
            $sumCoefficient[$sumDegree - $i] = $a + $b;
        }

        return new Polynomial($sumCoefficient);
    }

    public function multiply(Polynomial $polynomial)
    {
        $productDegree       = $this->degree * $polynomial->degree;
        $coefficientA = array_reverse($this->coefficient);
        $coefficientB = array_reverse($polynomial->coefficient);

        $productCoefficient = array_fill(0, $productDegree - 1, 0);

        for ($i = 0; $i < $this->degree + 1; $i++) {
            for ($j = 0; $j < $polynomial->degree + 1; $j++ ) {
                echo $index . ' | ';
                $index = $productDegree-($i+$j+1);
                $product = $coefficientA[$i] * $coefficientB[$j];
                $productCoefficient[$index] = $productCoefficient[$index] + $product;
            }
        }

        return new Polynomial($productCoefficient);
    }
=======
>>>>>>> 96650e7a
}<|MERGE_RESOLUTION|>--- conflicted
+++ resolved
@@ -1,7 +1,5 @@
 <?php
-
 namespace Math\Functions;
-
 /**
  * A convenience class for one-dimension polynomials.
  *
@@ -21,25 +19,21 @@
  *
  * Example:
  *     $polynomial = new Polynomial([1, -8, 12, 3]);
-<<<<<<< HEAD
- *     echo $polynomial;                  // prints "x³ - 8x² + 12x + 3"
- *     echo $polynomial(4);               // prints -31
- *     echo $polynomial->$differentiate() // prints "3x² - 16x + 12"
- *     echo $polynomial->$integrate()     // prints "0.25x⁴ - 2.6666666666667x³ + 6x² + 3x"
-=======
  *     echo $polynomial;                  // prints 'x³ - 8x² + 12x + 3'
  *     echo $polynomial(4);               // prints -31
  *     echo $polynomial->$differentiate() // prints '3x² - 16x + 12'
  *     echo $polynomial->$integrate()     // prints '0.25x⁴ - 2.6666666666667x³ + 6x² + 3x'
->>>>>>> 96650e7a
  *
  * https://en.wikipedia.org/wiki/Polynomial
  */
 class Polynomial
 {
     private $degree;
-    private $coefficient;
-
+    private $coefficients;
+    /**
+     * @var array Unicode characters for exponents
+     */
+    const SYMBOLS = ['⁰', '¹', '²', '³', '⁴', '⁵', '⁶', '⁷', '⁸', '⁹'];
     /**
      * When a polynomial is instantiated, set the coefficients and degree of
      * that polynomial as its object parameters.
@@ -48,82 +42,59 @@
      *                           Example: new Polynomial([1, 2, 3]) will create
      *                           a polynomial that looks like x² + 2x + 3.
      */
-    public function __construct(array $coefficient)
-    {
-        $coefficient = array_map('floatval', $coefficient);
-        $this->degree = count($coefficient) - 1;
-        $this->coefficient = $coefficient;
-    }
-
+    public function __construct(array $coefficients)
+    {
+        $this->degree       = count($coefficients) - 1;
+        $this->coefficients = $coefficients;
+    }
     /**
      * When a polynomial is to be treated as a string, return it in a readable format.
      * Example: $polynomial = new Polynomial([1, -8, 12, 3]);
      *          echo $polynomial;
-     *          // prints "x³ - 8x² + 12x + 3"
+     *          // prints 'x³ - 8x² + 12x + 3'
      *
      * @return string A human readable representation of the polynomial
      */
     public function __toString()
     {
-        $polynomial = ""; // Start with an empty polynomial
-        $symbol     = ["⁰", "¹", "²", "³", "⁴", "⁵", "⁶", "⁷", "⁸", "⁹"]; // Unicode characters
-
-        // Iterate over each coefficient to generate the string for each term
-        for ($i = 0; $i < $this->degree + 1; $i++) {
-            // If coefficient is 0, skip to the next term
-            if ($this->coefficient[$i] == 0) {
+        // Start with an empty polynomial
+        $polynomial = '';
+        // Iterate over each coefficient to generate the string for each term and add to the polynomial
+        foreach ($this->coefficients as $i => $coefficient) {
+            if ($coefficient == 0) {
                 continue;
-
-            // Otherwise, use the coefficient as is
-            } else {
-                $coefficient = $this->coefficient[$i];
-            }
-
+            }
+            // Power of the current term
+            $power = $this->degree - $i;
             // Build the exponent of our string as a unicode character
-            $exponent = "";                 // Start with empty exponent
-            $power    = $this->degree - $i; // Power of the current term
+            $exponent = '';
             for ($j = 0; $j < strlen($power); $j++) {
                 $digit     = intval(strval($power)[$j]); // The j-th digit of $power
-                $exponent .= $symbol[$digit];            // The corresponding unicode character
+                $exponent .= self::SYMBOLS[$digit];      // The corresponding unicode character
             };
-
-            // Drop redundant ¹ term from monomials
-            if ($exponent == "¹") {
-                $exponent = "";
-            }
-
             // Get the sign for the term
-            if ($coefficient > 0) {
-                if ($power == $this->degree) {
-                    $sign = ""; // If the first term is positive, drop the redundant + sign
-                } else {
-                    $sign = "+";
-                }
-            } else {
-                $sign = "-";
-            }
-
+            $sign = ($coefficient > 0) ? '+' : '-';
             // Drop the sign from the coefficient, as it is handled by $sign
             $coefficient = abs($coefficient);
-
+            // Drop coefficients that equal 1 (and -1)
+            if ($coefficient == 1) {
+                $coefficient = '';
+            }
             // Generate the $term string
+            // No x term is power = 0;
             if ($power == 0) {
-                $term = "{$sign} {$coefficient}"; // No x term if $power = 0
+                $term = "{$sign} {$coefficient}";
             } else {
-                // Drop coefficients that equal 1 (and -1)
-                if ($coefficient == 1) {
-                    $coefficient = "";
-                }
-                $term = "{$sign} {$coefficient}x{$exponent} "; // Nonzero x term
-            }
-
+                $term = "{$sign} {$coefficient}x{$exponent} ";
+            }
             // Add the current term to the polynomial
             $polynomial .= $term;
         }
-
+        // Cleanup front and back; drop redundant ¹ and ⁰ terms from monomials
+        $polynomial = trim(str_replace(['x¹ ','x⁰ '], 'x ', $polynomial), '+ ');
+        $polynomial = preg_replace('/^\-\s/', '-', $polynomial);
         return $polynomial;
     }
-
     /**
      * When a polynomial is being evaluated at a point x₀, build a callback
      * function and return the value of the callback function at x₀
@@ -138,27 +109,23 @@
     public function __invoke($x₀)
     {
         // Set object parameters as local variables so they can be used with the use function
-        $degree = $this->degree;
-        $coefficient = $this->coefficient;
-
+        $degree       = $this->degree;
+        $coefficients = $this->coefficients;
         // Start with the zero polynomial
         $polynomial = function ($x) {
             return 0;
         };
-
         // Iterate over each coefficient to create a callback function for each term
         for ($i = 0; $i < $degree + 1; $i++) {
             // Create a callback function for the current term
-            $term = function ($x) use ($degree, $coefficient, $i) {
-                return $coefficient[$i] * $x**($degree - $i);
+            $term = function ($x) use ($degree, $coefficients, $i) {
+                return $coefficients[$i] * $x**($degree - $i);
             };
             // Add the new term to the polynomial
             $polynomial = Arithmetic::add($polynomial, $term);
         }
-
         return $polynomial($x₀);
     }
-
     /**
      * Calculate the derivative of a polynomial and return it as a new polynomial
      * Example: $polynomial = new Polynomial([1, -8, 12, 3]); // x³ - 8x² + 12x + 3
@@ -169,19 +136,12 @@
     public function differentiate()
     {
         $derivativeCoefficients = []; // Start with empty set of coefficients
-
         // Iterate over each coefficient (except the last), differentiating term-by-term
         for ($i = 0; $i < $this->degree; $i++) {
-<<<<<<< HEAD
-            $derivativeCoefficients[] = $this->coefficient[$i] * ($this->degree - $i);
-=======
             $derivativeCoefficients[] = $this->coefficients[$i] * ($this->degree - $i);
->>>>>>> 96650e7a
-        }
-
+        }
         return new Polynomial($derivativeCoefficients);
     }
-
     /**
      * Calculate the indefinite integral of a polynomial and return it as a new polynomial
      * Example: $polynomial = new Polynomial([3, -16, 12]); // 3x² - 16x + 12
@@ -194,20 +154,13 @@
     public function integrate()
     {
         $integralCoefficients = []; // Start with empty set of coefficients
-
         // Iterate over each coefficient, integrating term-by-term
         for ($i = 0; $i < $this->degree + 1; $i++) {
-<<<<<<< HEAD
-            $integralCoefficients[] = $this->coefficient[$i] / ($this->degree - $i + 1);
-=======
             $integralCoefficients[] = $this->coefficients[$i] / ($this->degree - $i + 1);
->>>>>>> 96650e7a
         }
         $integralCoefficients[] = 0; // Make the constant of integration 0
-
         return new Polynomial($integralCoefficients);
     }
-<<<<<<< HEAD
 
     public function add(Polynomial $polynomial)
     {
@@ -245,6 +198,4 @@
 
         return new Polynomial($productCoefficient);
     }
-=======
->>>>>>> 96650e7a
 }