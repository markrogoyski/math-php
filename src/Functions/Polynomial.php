<?php

namespace Math\Functions;

/**
 * A convenience class for one-dimension polynomials.
 *
 * This class is used to encompass typical methods and features that you can extend
 * to polynomials. For example, polynomial differentiation follows a specific rule,
 * and thus we can build a differentiation method that returns the exact derivative
 * for polynomials.
 *
 * Input arguments: simply pass in an array of coefficients in decreasing powers.
 * Make sure to put a 0 coefficient in place of powers that are not used.
 *
 * Current features:
 *     o Print a human readable representation of a polynomial
 *     o Evaluate a polynomial at any real number
 *     o Polynomial differentiation (exact)
 *     o Polynomial integration (indefinite integral)
 *
 * Example:
<<<<<<< HEAD
 *     $polynomial = new Polynomial([1, -8, 12, 3]);
 *     echo $polynomial;                  // prints "x³ - 8x² + 12x + 3"
 *     echo $polynomial(4);               // prints -31
 *     echo $polynomial->$differentiate() // prints "3x² - 16x + 12"
 *     echo $polynomial->$integrate()     // prints "0.25x⁴ - 2.6666666666667x³ + 6x² + 3x"
=======
 *     $polynomial = new Polynomial([1, -8, 12, 3])
 *     echo $polynomial;    // prints 'x³ - 8x² + 12x + 3'
 *     echo $polynomial(4); // prints -31
>>>>>>> b06cbaab
 *
 * https://en.wikipedia.org/wiki/Polynomial
 */
class Polynomial
{
    private $degree;
    private $coefficients;

    /**
     * @var array Unicode characters for exponents
     */
    const SYMBOLS = ['⁰', '¹', '²', '³', '⁴', '⁵', '⁶', '⁷', '⁸', '⁹'];

    /**
     * When a polynomial is instantiated, set the coefficients and degree of
     * that polynomial as its object parameters.
     *
     * @param array $coefficient An array of coefficients in decreasing powers.
     *                           Example: new Polynomial([1, 2, 3]) will create
     *                           a polynomial that looks like x² + 2x + 3.
     */
    public function __construct(array $coefficients)
    {
<<<<<<< HEAD
        $coefficient = array_map('floatval', $coefficient);
        $this->degree = count($coefficient) - 1;
        $this->coefficient = $coefficient;
=======
        $this->degree       = count($coefficients) - 1;
        $this->coefficients = $coefficients;
>>>>>>> b06cbaab
    }

    /**
     * When a polynomial is to be treated as a string, return it in a readable format.
     * Example: $polynomial = new Polynomial([1, -8, 12, 3]);
     *          echo $polynomial;
     *          // prints 'x³ - 8x² + 12x + 3'
     *
     * @return string A human readable representation of the polynomial
     */
    public function __toString()
    {
        // Start with an empty polynomial
        $polynomial = '';

        // Iterate over each coefficient to generate the string for each term and add to the polynomial
        foreach ($this->coefficients as $i => $coefficient) {
            if ($coefficient == 0) {
                continue;
<<<<<<< HEAD

            // Otherwise, use the coefficient as is
            } else {
                $coefficient = $this->coefficient[$i];
=======
>>>>>>> b06cbaab
            }

            // Power of the current term
            $power = $this->degree - $i;

            // Build the exponent of our string as a unicode character
            $exponent = '';
            for ($j = 0; $j < strlen($power); $j++) {
                $digit     = intval(strval($power)[$j]); // The j-th digit of $power
                $exponent .= self::SYMBOLS[$digit];      // The corresponding unicode character
            };

            // Get the sign for the term
            $sign = ($coefficient > 0) ? '+' : '-';

            // Drop the sign from the coefficient, as it is handled by $sign
            $coefficient = abs($coefficient);

            // Drop coefficients that equal 1 (and -1)
            if ($coefficient == 1) {
                $coefficient = '';
            }

            // Generate the $term string
            // No x term is power = 0;
            if ($power == 0) {
                $term = "{$sign} {$coefficient}";
            } else {
                $term = "{$sign} {$coefficient}x{$exponent} ";
            }

            // Add the current term to the polynomial
            $polynomial .= $term;
        }

        // Cleanup front and back; drop redundant ¹ and ⁰ terms from monomials
        $polynomial = trim(str_replace(['x¹ ','x⁰ '], 'x ', $polynomial), '+ ');
        $polynomial = preg_replace('/^\-\s/', '-', $polynomial);

        return $polynomial;
    }

    /**
     * When a polynomial is being evaluated at a point x₀, build a callback
     * function and return the value of the callback function at x₀
     * Example: $polynomial = new Polynomial([1, -8, 12, 3]);
     *          echo $polynomial(4);
     *          // prints -13
     *
     * @param number $x₀ The value at which we are evaluting our polynomial
     *
     * @return number The result of our polynomial evaluated at $x₀
     */
    public function __invoke($x₀)
    {
        // Set object parameters as local variables so they can be used with the use function
        $degree       = $this->degree;
        $coefficients = $this->coefficients;

        // Start with the zero polynomial
        $polynomial = function ($x) {
            return 0;
        };

        // Iterate over each coefficient to create a callback function for each term
        for ($i = 0; $i < $degree + 1; $i++) {
            // Create a callback function for the current term
            $term = function ($x) use ($degree, $coefficients, $i) {
                return $coefficients[$i] * $x**($degree - $i);
            };
            // Add the new term to the polynomial
            $polynomial = Arithmetic::add($polynomial, $term);
        }

        return $polynomial($x₀);
    }

    /**
     * Calculate the derivative of a polynomial and return it as a new polynomial
     * Example: $polynomial = new Polynomial([1, -8, 12, 3]); // x³ - 8x² + 12x + 3
     *          $derivative = $polynomial->differentiate();   // 3x² - 16x + 12
     *
     * @return object The derivative of our polynomial object, also a polynomial object
     */
    public function differentiate()
    {
        $derivativeCoefficients = []; // Start with empty set of coefficients

        // Iterate over each coefficient (except the last), differentiating term-by-term
        for ($i = 0; $i < $this->degree; $i++) {
            $derivativeCoefficients[] = $this->coefficient[$i] * ($this->degree - $i);
        }

        return new Polynomial($derivativeCoefficients);
    }

    /**
     * Calculate the indefinite integral of a polynomial and return it as a new polynomial
     * Example: $polynomial = new Polynomial([3, -16, 12]); // 3x² - 16x + 12
     *          $integral = $polynomial->integrate();       // x³ - 8x² + 12x
     *
     * Note that this method assumes the constant of integration to be 0.
     *
     * @return object The integral of our polynomial object, also a polynomial object
     */
    public function integrate()
    {
        $integralCoefficients = []; // Start with empty set of coefficients

        // Iterate over each coefficient, integrating term-by-term
        for ($i = 0; $i < $this->degree + 1; $i++) {
            $integralCoefficients[] = $this->coefficient[$i] / ($this->degree - $i + 1);
        }
        $integralCoefficients[] = 0; // Make the constant of integration 0

        return new Polynomial($integralCoefficients);
    }

    public function add(Polynomial $polynomial) {
        $sumDegree       = max($this->degree, $polynomial->degree);
        $sumCoefficients = [];

        $coefficientA = array_reverse($this->coefficient);
        $coefficientB = array_reverse($polynomial->coefficient);

        for ($i = 0; $i < $sumDegree + 1; $i++) {
            $a = $coefficientA[$i] ?? 0;
            $b = $coefficientB[$i] ?? 0;
            $sumCoefficients[$sumDegree - $i] = $a + $b;
        }

        return new Polynomial($sumCoefficients);
    }
}<|MERGE_RESOLUTION|>--- conflicted
+++ resolved
@@ -20,29 +20,18 @@
  *     o Polynomial integration (indefinite integral)
  *
  * Example:
-<<<<<<< HEAD
  *     $polynomial = new Polynomial([1, -8, 12, 3]);
  *     echo $polynomial;                  // prints "x³ - 8x² + 12x + 3"
  *     echo $polynomial(4);               // prints -31
  *     echo $polynomial->$differentiate() // prints "3x² - 16x + 12"
  *     echo $polynomial->$integrate()     // prints "0.25x⁴ - 2.6666666666667x³ + 6x² + 3x"
-=======
- *     $polynomial = new Polynomial([1, -8, 12, 3])
- *     echo $polynomial;    // prints 'x³ - 8x² + 12x + 3'
- *     echo $polynomial(4); // prints -31
->>>>>>> b06cbaab
  *
  * https://en.wikipedia.org/wiki/Polynomial
  */
 class Polynomial
 {
     private $degree;
-    private $coefficients;
-
-    /**
-     * @var array Unicode characters for exponents
-     */
-    const SYMBOLS = ['⁰', '¹', '²', '³', '⁴', '⁵', '⁶', '⁷', '⁸', '⁹'];
+    private $coefficient;
 
     /**
      * When a polynomial is instantiated, set the coefficients and degree of
@@ -52,80 +41,78 @@
      *                           Example: new Polynomial([1, 2, 3]) will create
      *                           a polynomial that looks like x² + 2x + 3.
      */
-    public function __construct(array $coefficients)
-    {
-<<<<<<< HEAD
+    public function __construct(array $coefficient)
+    {
         $coefficient = array_map('floatval', $coefficient);
         $this->degree = count($coefficient) - 1;
         $this->coefficient = $coefficient;
-=======
-        $this->degree       = count($coefficients) - 1;
-        $this->coefficients = $coefficients;
->>>>>>> b06cbaab
     }
 
     /**
      * When a polynomial is to be treated as a string, return it in a readable format.
      * Example: $polynomial = new Polynomial([1, -8, 12, 3]);
      *          echo $polynomial;
-     *          // prints 'x³ - 8x² + 12x + 3'
+     *          // prints "x³ - 8x² + 12x + 3"
      *
      * @return string A human readable representation of the polynomial
      */
     public function __toString()
     {
-        // Start with an empty polynomial
-        $polynomial = '';
-
-        // Iterate over each coefficient to generate the string for each term and add to the polynomial
-        foreach ($this->coefficients as $i => $coefficient) {
-            if ($coefficient == 0) {
+        $polynomial = ""; // Start with an empty polynomial
+        $symbol     = ["⁰", "¹", "²", "³", "⁴", "⁵", "⁶", "⁷", "⁸", "⁹"]; // Unicode characters
+
+        // Iterate over each coefficient to generate the string for each term
+        for ($i = 0; $i < $this->degree + 1; $i++) {
+            // If coefficient is 0, skip to the next term
+            if ($this->coefficient[$i] == 0) {
                 continue;
-<<<<<<< HEAD
 
             // Otherwise, use the coefficient as is
             } else {
                 $coefficient = $this->coefficient[$i];
-=======
->>>>>>> b06cbaab
-            }
-
-            // Power of the current term
-            $power = $this->degree - $i;
+            }
 
             // Build the exponent of our string as a unicode character
-            $exponent = '';
+            $exponent = "";                 // Start with empty exponent
+            $power    = $this->degree - $i; // Power of the current term
             for ($j = 0; $j < strlen($power); $j++) {
                 $digit     = intval(strval($power)[$j]); // The j-th digit of $power
-                $exponent .= self::SYMBOLS[$digit];      // The corresponding unicode character
+                $exponent .= $symbol[$digit];            // The corresponding unicode character
             };
 
+            // Drop redundant ¹ term from monomials
+            if ($exponent == "¹") {
+                $exponent = "";
+            }
+
             // Get the sign for the term
-            $sign = ($coefficient > 0) ? '+' : '-';
+            if ($coefficient > 0) {
+                if ($power == $this->degree) {
+                    $sign = ""; // If the first term is positive, drop the redundant + sign
+                } else {
+                    $sign = "+";
+                }
+            } else {
+                $sign = "-";
+            }
 
             // Drop the sign from the coefficient, as it is handled by $sign
             $coefficient = abs($coefficient);
 
-            // Drop coefficients that equal 1 (and -1)
-            if ($coefficient == 1) {
-                $coefficient = '';
-            }
-
             // Generate the $term string
-            // No x term is power = 0;
             if ($power == 0) {
-                $term = "{$sign} {$coefficient}";
+                $term = "{$sign} {$coefficient}"; // No x term if $power = 0
             } else {
-                $term = "{$sign} {$coefficient}x{$exponent} ";
+                // Drop coefficients that equal 1 (and -1)
+                if ($coefficient == 1) {
+                    $coefficient = "";
+                }
+                $term = "{$sign} {$coefficient}x{$exponent} "; // Nonzero x term
             }
 
             // Add the current term to the polynomial
             $polynomial .= $term;
         }
-
-        // Cleanup front and back; drop redundant ¹ and ⁰ terms from monomials
-        $polynomial = trim(str_replace(['x¹ ','x⁰ '], 'x ', $polynomial), '+ ');
-        $polynomial = preg_replace('/^\-\s/', '-', $polynomial);
 
         return $polynomial;
     }
@@ -144,8 +131,8 @@
     public function __invoke($x₀)
     {
         // Set object parameters as local variables so they can be used with the use function
-        $degree       = $this->degree;
-        $coefficients = $this->coefficients;
+        $degree = $this->degree;
+        $coefficient = $this->coefficient;
 
         // Start with the zero polynomial
         $polynomial = function ($x) {
@@ -155,8 +142,8 @@
         // Iterate over each coefficient to create a callback function for each term
         for ($i = 0; $i < $degree + 1; $i++) {
             // Create a callback function for the current term
-            $term = function ($x) use ($degree, $coefficients, $i) {
-                return $coefficients[$i] * $x**($degree - $i);
+            $term = function ($x) use ($degree, $coefficient, $i) {
+                return $coefficient[$i] * $x**($degree - $i);
             };
             // Add the new term to the polynomial
             $polynomial = Arithmetic::add($polynomial, $term);
@@ -206,19 +193,40 @@
         return new Polynomial($integralCoefficients);
     }
 
-    public function add(Polynomial $polynomial) {
+    public function add(Polynomial $polynomial)
+    {
         $sumDegree       = max($this->degree, $polynomial->degree);
-        $sumCoefficients = [];
-
         $coefficientA = array_reverse($this->coefficient);
         $coefficientB = array_reverse($polynomial->coefficient);
+
+        $sumCoefficient = [];
 
         for ($i = 0; $i < $sumDegree + 1; $i++) {
             $a = $coefficientA[$i] ?? 0;
             $b = $coefficientB[$i] ?? 0;
-            $sumCoefficients[$sumDegree - $i] = $a + $b;
-        }
-
-        return new Polynomial($sumCoefficients);
+            $sumCoefficient[$sumDegree - $i] = $a + $b;
+        }
+
+        return new Polynomial($sumCoefficient);
+    }
+
+    public function multiply(Polynomial $polynomial)
+    {
+        $productDegree       = $this->degree * $polynomial->degree;
+        $coefficientA = array_reverse($this->coefficient);
+        $coefficientB = array_reverse($polynomial->coefficient);
+
+        $productCoefficient = array_fill(0, $productDegree - 1, 0);
+
+        for ($i = 0; $i < $this->degree + 1; $i++) {
+            for ($j = 0; $j < $polynomial->degree + 1; $j++ ) {
+                echo $index . ' | ';
+                $index = $productDegree-($i+$j+1);
+                $product = $coefficientA[$i] * $coefficientB[$j];
+                $productCoefficient[$index] = $productCoefficient[$index] + $product;
+            }
+        }
+
+        return new Polynomial($productCoefficient);
     }
 }