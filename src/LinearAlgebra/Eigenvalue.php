<?php
namespace MathPHP\LinearAlgebra;

use MathPHP\Exception;
use MathPHP\Functions\Polynomial;
use MathPHP\Functions\Support;
<<<<<<< HEAD
use MathPHP\LinearAlgebra\MatrixFactory;
=======
>>>>>>> c67c893d

class Eigenvalue
{
    const CLOSED_FORM_POLYNOMIAL_ROOT_METHOD = 'closedFormPolynomialRootMethod';
<<<<<<< HEAD
    const JACOBI_METHOD = 'jacobiMethod';

    const METHODS = [
        self::CLOSED_FORM_POLYNOMIAL_ROOT_METHOD,
        self::JACOBI_METHOD,
=======
    const POWER_ITERATION = 'powerIteration';

    const METHODS = [
        self::CLOSED_FORM_POLYNOMIAL_ROOT_METHOD,
        self::POWER_ITERATION,
>>>>>>> c67c893d
    ];

    /**
     * Is the provided algorithm a valid eigenvalue method?
     *
     * @param  string  $method
     *
     * @return boolean true if a valid method; false otherwise
     */
    public static function isAvailableMethod(string $method): bool
    {
        return in_array($method, self::METHODS);
    }

    /**
     * Verify that the matrix can have eigenvalues
     *
     * @param Matrix $A
     *
     * @throws Exception\BadDataException if the matrix is not square
     */
    private static function checkMatrix(Matrix $A)
    {
        if (!$A->isSquare()) {
            throw new Exception\BadDataException('Matrix must be square');
        }
    }

    /**
     * Produces the Eigenvalues for square 2x2 - 4x4 matricies
     *
     * Given a matrix
     *      [a b]
     * A =  [c d]
     *
     * Find all λ such that:
     *      |A-Iλ| = 0
     *
     * This is accomplished by finding the roots of the polyniomial that
     * is produced when computing the determinant of the matrix. The determinant
     * polynomial is calculated using polynomial arithmetic.
     *
     * @param Matrix $A
     *
     * @return float[] of eigenvalues
     *
     * @throws Exception\BadDataException if the matrix is not square
     * @throws Exception\BadDataException if the matrix is not 2x2, 3x3, or 4x4
     */
    public static function closedFormPolynomialRootMethod(Matrix $A): array
    {
        self::checkMatrix($A);

        $m = $A->getM();
        if ($m < 2 || $m > 4) {
            throw new Exception\BadDataException("Matrix must be 2x2, 3x3, or 4x4. $m x $m given");
        }
        
        // Convert the numerical matrix into an ObjectMatrix
        $B_array = [];
        for ($i = 0; $i < $m; $i++) {
            for ($j = 0; $j < $m; $j++) {
                $B_array[$i][$j] = new Polynomial([$A[$i][$j]], 'λ');
            }
        }
        $B = MatrixFactory::create($B_array);

        // Create a diagonal Matrix of lambda (Iλ)
        $λ_poly    = new Polynomial([1, 0], 'λ');
        $zero_poly = new Polynomial([0], 'λ');
        $λ_array   = [];
        for ($i = 0; $i < $m; $i++) {
            for ($j = 0; $j < $m; $j++) {
                $λ_array[$i][$j] = ($i == $j)
                    ? $λ_poly
                    : $zero_poly;
            }
        }
        /** @var ObjectSquareMatrix $λ */
        $λ = MatrixFactory::create($λ_array);

        /** @var ObjectSquareMatrix Subtract Iλ from B */
        $Bminusλ = $B->subtract($λ);

        /** @var Polynomial The Eigenvalues are the roots of the determinant of this matrix */
        $det = $Bminusλ->det();

        // Calculate the roots of the determinant.
        $eigenvalues = $det->roots();
        return $eigenvalues;
    }

    /**
<<<<<<< HEAD
     * Find eigenvalues by the Jacobi method
     *
     * https://en.wikipedia.org/wiki/Jacobi_eigenvalue_algorithm
     *
     * @param Matrix $A
     *
     * @return float[] of eigenvalues
     *
     * @throws Exception\BadDataException if the matrix is not symmetric
     * @throws Exception\BadDataException if the matrix is 1x1
     */
    public static function jacobiMethod(Matrix $A): array
    {
        if (!$A->isSymmetric()) {
            throw new Exception\BadDataException('Matrix must be symmetric');
        }

        $m = $A->getM();
        if ($m < 2) {
            throw new Exception\BadDataException("Matrix must be 2x2 or larger");
        }
        $D = $A;
        $S = MatrixFactory::identity($m);
        while (!$D->isDiagonal()) {
            // Find the largest off-diagonal element in $D
            $pivot = ['value' => 0, 'i' => 0, 'j'=> 0];
            for ($i = 0; $i < $m - 1; $i++) {
                for ($j = $i + 1; $j < $m; $j++) {
                    if (abs($D[$i][$j]) > abs($pivot['value'])) {
                        $pivot['value'] = $D[$i][$j];
                        $pivot['i'] = $i;
                        $pivot['j'] = $j;
                    }
                }
            }
            $i = $pivot['i'];
            $j = $pivot['j'];
            if ($D[$i][$i] == $D[$j][$j]) {
                $angle = ($D[$i][$i] <=> 0) * \M_PI / 4;
            } else {
                $angle = atan(2 * $D[$i][$j] / ($D[$i][$i] - $D[$j][$j])) / 2;
            }
            $G = MatrixFactory::givens($i, $j, $angle, $m);
            $D = $G->transpose()->multiply($D)->multiply($G);
            $S = $S->multiply($G);
        }
        $eigenvalues = $D->getDiagonalElements();
        usort($eigenvalues, function ($a, $b) {
            return abs($b) <=> abs($a);
        });
        return $eigenvalues;
=======
     * Power Iteration
     *
     * The recurrance relation:
     *         Abₖ
     * bₖ₊₁ = ------
     *        ‖Abₖ‖
     *
     * will converge to the dominant eigenvector,
     *
     * The corresponding eigenvalue is calculated as:
     *
     *      bₖᐪAbₖ
     * μₖ = -------
     *       bₖᐪbₖ
     *
     * https://en.wikipedia.org/wiki/Power_iteration
     * @param Matrix $A
     * @param int $iterations max number of iterations to perform
     *
     * @return float[] most extreme eigenvalue
     * @throws Exception\BadDataException if the matrix is not square
     */
    public static function powerIteration(Matrix $A, int $iterations = 1000): array
    {
        self::checkMatrix($A);
        
        $b = MatrixFactory::random($A->getM(), 1);
        $newμ = 0;
        $μ = -1;
        while (!Support::isEqual($μ, $newμ)) {
            if ($iterations <= 0) {
                throw new Exception\FunctionFailedToConvergeException("Maximum number of iterations excecuted.");
            }
            $μ = $newμ;
            $Ab = $A->multiply($b);
            $b = $Ab->scalarDivide($Ab->frobeniusNorm());
            $newμ = $b->transpose()->multiply($A)->multiply($b)->get(0, 0) / $b->transpose()->multiply($b)->get(0, 0);
            $iterations--;
        }
        
        return [$newμ];
>>>>>>> c67c893d
    }
}<|MERGE_RESOLUTION|>--- conflicted
+++ resolved
@@ -4,27 +4,19 @@
 use MathPHP\Exception;
 use MathPHP\Functions\Polynomial;
 use MathPHP\Functions\Support;
-<<<<<<< HEAD
 use MathPHP\LinearAlgebra\MatrixFactory;
-=======
->>>>>>> c67c893d
+
 
 class Eigenvalue
 {
     const CLOSED_FORM_POLYNOMIAL_ROOT_METHOD = 'closedFormPolynomialRootMethod';
-<<<<<<< HEAD
+    const POWER_ITERATION = 'powerIteration';
     const JACOBI_METHOD = 'jacobiMethod';
-
-    const METHODS = [
-        self::CLOSED_FORM_POLYNOMIAL_ROOT_METHOD,
-        self::JACOBI_METHOD,
-=======
-    const POWER_ITERATION = 'powerIteration';
 
     const METHODS = [
         self::CLOSED_FORM_POLYNOMIAL_ROOT_METHOD,
         self::POWER_ITERATION,
->>>>>>> c67c893d
+        self::JACOBI_METHOD,
     ];
 
     /**
@@ -118,7 +110,6 @@
     }
 
     /**
-<<<<<<< HEAD
      * Find eigenvalues by the Jacobi method
      *
      * https://en.wikipedia.org/wiki/Jacobi_eigenvalue_algorithm
@@ -170,7 +161,9 @@
             return abs($b) <=> abs($a);
         });
         return $eigenvalues;
-=======
+    }
+
+    /*
      * Power Iteration
      *
      * The recurrance relation:
@@ -210,8 +203,6 @@
             $newμ = $b->transpose()->multiply($A)->multiply($b)->get(0, 0) / $b->transpose()->multiply($b)->get(0, 0);
             $iterations--;
         }
-        
         return [$newμ];
->>>>>>> c67c893d
     }
 }