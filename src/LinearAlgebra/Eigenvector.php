<?php
namespace MathPHP\LinearAlgebra;

use MathPHP\Exception;
use MathPHP\Functions\Map\Single;
use MathPHP\Functions\Special;

class Eigenvector
{
    /**
     * Calculate the Eigenvectors for a matrix
     *
     * Eigenvectors are vectors whos direction is unchaged after
     * the application of a transformation matrix.
     *
     * The results from this function are column unit vectors with the first
     * element being positive.
     *
     * If a eigenvalue appears multiple times, the eigenvectors in this space
     * will be orthoganal.
     *
     * @param Matrix  $A           a square matrix.
     * @param float[] $eigenvalues an array of eigenvalues for this matrix
     *
     * @return Matrix of eigenvectors
     *
     * @throws Exception\BadDataException if the matrix is not square; improper number of eigenvalues;
     *                                    eigenvalue is not a number; eigenvalue is not an eigenvalue of the matrix
     */
    public static function eigenvectors(Matrix $A, array $eigenvalues = []): Matrix
    {
        if (empty($eigenvalues)) {
            $eigenvalues = Eigenvalue::closedFormPolynomialRootMethod($A);
        }
        if (!$A->isSquare()) {
            throw new Exception\BadDataException('Matrix must be square');
        }
        $number = count($eigenvalues);
        
        // There cannot be more eigenvalues than the size of A, nor can there be zero.
        if ($number > $A->getM()) {
            throw new Exception\BadDataException('Improper number of eigenvalues provided');
        }
        $M = [];

        // We will store all our solutions here first because, in the case where there are duplicate
        // eigenvalues, we will find all the solutions for that value at once. At the end we will
        // pull them out in the same order as the eigenvalues array.
        $solution_array = [];
        foreach ($eigenvalues as $eigenvalue) {
            if (!is_numeric($eigenvalue)) {
                throw new Exception\BadDataException('Eigenvalue must be a number');
            }
            // If this is a duplicate eigenvalue, and this is the second instance, the first
            // pass already found all the vectors.
            $key = array_search($eigenvalue, array_column($solution_array, 'eigenvalue'));
            if (!$key) {
<<<<<<< HEAD
                $I = MatrixFactory::identity($number)->scalarMultiply($eigenvalue);
                $T = $A->subtract($I);
=======
                $Iλ = MatrixFactory::identity($number)->scalarMultiply($eigenvalue);
                $T = $A->subtract($Iλ);
>>>>>>> b5c2ba1a

                $rref = $T->rref();

                $number_of_solutions = self::countSolutions($rref);
                if ($number_of_solutions === 0) {
                    throw new Exception\BadDataException($eigenvalue . ' is not an eigenvalue of this matrix');
                }
                if ($number_of_solutions == $number) {
                    return MatrixFactory::identity($number);
                }

                // Remove the zero rows from $rref
                for ($i = 0; $i < $number_of_solutions; $i++) {
                    if ($rref->getM() > 1) {
                        $rref = $rref->rowExclude($rref->getM() - 1);
                    }
                }

                $zero_columns = self::findZeroColumns($rref);

                 // A column of all zeroes means that a vector in that direction is a solution.
                foreach ($zero_columns as $column) {
                    $solution          = array_fill(0, $number, 0);
                    $solution[$column] = 1;
                    $solution_array[]  = ['eigenvalue' => $eigenvalue, 'vector' => $solution];
                    // Add the solution to rref.
                    $rref = $rref->augmentBelow(MatrixFactory::create([$solution]))->rref();
                    $number_of_solutions--;
                }

                $vectors_found = 0;
                // Any remaining vectors must be found by solving an underdefined set of linear equations.
                while ($number_of_solutions > $vectors_found) {
                    // We will force the value of one or more of the variables
                    // to be one, and solve for the remaining variables.
                    $number_to_force  = $number_of_solutions - $vectors_found;
                    $forced_variables = [];
                    $n                = $rref->getN();
                    // The solution vector is a column vector.
                    $solution = new Vector(array_fill(0, $n - $number_to_force, 0));
                    $matrix   = $rref;
                    for ($i = 0; $i < $n && count($forced_variables) < $number_to_force; $i++) {
                        // Make sure that removing column $i does not leave behind a row of zeros
                        $column_can_be_used = true;
                        for ($j = 0; $j <= $i && $j < $rref->getM() && $column_can_be_used; $j++) {
                            if ($matrix->columnExclude($i-count($forced_variables))->getRow($j) == array_fill(0, $matrix->getN() - 1, 0)) {
                                $column_can_be_used = false;
                            }
                        }
                        if ($column_can_be_used) {
                            $matrix             = $matrix->columnExclude($i-count($forced_variables));
                            $forced_variables[] = $i;
                            $new_column         = new Vector($rref->getColumn($i));
                            $solution           = $solution->subtract($new_column);
                        }
                    }

                    $eigenvector = $matrix->solve($solution)->getVector();

                    // Set all the forced variables to 1.
                    foreach ($forced_variables as $column) {
                        array_splice($eigenvector, $column, 0, 1);
                    }

                    $eigenvector_scaled = $eigenvector;

                    // Scale it to be a unit vector.
                    $sign               = (Special::sgn($eigenvector_scaled[0]) == 1) ? 1 : -1;
                    $scale_factor       = $sign / sqrt(array_sum(Single::square($eigenvector_scaled)));
                    $eigenvector_scaled = Single::multiply($eigenvector_scaled, $scale_factor);
                    $solution_array[]   = ['eigenvalue' => $eigenvalue, 'vector' => $eigenvector_scaled];
                    $vectors_found++;

                    // If there are more solutions to be found, we will append this solution to the bottom
                    // of $rref. Doing this will set the constraint that the dot product between the next
                    // solution and this solution be zero, or that they are orthoganol.
                    if ($vectors_found < $number_of_solutions) {
                        $rref = $rref->augmentBelow(MatrixFactory::create([$eigenvector]))->rref();
                    }
                }
                $key = array_search($eigenvalue, array_column($solution_array, 'eigenvalue'));
            }
            $M[] = $solution_array[$key]['vector'];
            unset($solution_array[$key]);
            // Reset the array keys.
            $solution_array = array_values($solution_array);
        }
        $matrix = MatrixFactory::create($M);
        return $matrix->transpose();
    }

    /**
     * Count the number of rows that contain all zeroes, starting at the bottom.
     * In reduced row echelon form, all the rows of zero will be on the bottom.
     *
     * @param Matrix $M
     *
     * @return int
     */
    private static function countSolutions(Matrix $M): int
    {
        $number_of_solutions = 0;
        // There are solutions to be found.
        $more_solutions = true;
        $m = $M->getM();
        // We will count the number of rows with all zeros, starting at the bottom.
        for ($i = $m - 1; $i >= 0 && $more_solutions; $i--) {
            // Every row of zeros is a degree of freedom (a solution) with that eigenvalue
            if ($M->getRow($i) == array_fill(0, $m, 0)) {
                $number_of_solutions++;
            } else {
                 // Once we find a row with nonzero values, there are no more.
                 $more_solutions = false;
            }
        }
        return $number_of_solutions;
    }

    /**
     * Find the zero columns
     *
     * @param  Matrix $M
     *
     * @return array
     */
    private static function findZeroColumns(Matrix $M): array
    {
        $m = $M->getM();
        $zero_columns = [];
        for ($i = 0; $i < $M->getN(); $i++) {
            if ($M->getColumn($i) == array_fill(0, $m, 0)) {
                $zero_columns[] = $i;
            }
        }
        return $zero_columns;
    }
}<|MERGE_RESOLUTION|>--- conflicted
+++ resolved
@@ -55,13 +55,8 @@
             // pass already found all the vectors.
             $key = array_search($eigenvalue, array_column($solution_array, 'eigenvalue'));
             if (!$key) {
-<<<<<<< HEAD
-                $I = MatrixFactory::identity($number)->scalarMultiply($eigenvalue);
-                $T = $A->subtract($I);
-=======
                 $Iλ = MatrixFactory::identity($number)->scalarMultiply($eigenvalue);
                 $T = $A->subtract($Iλ);
->>>>>>> b5c2ba1a
 
                 $rref = $T->rref();
 
