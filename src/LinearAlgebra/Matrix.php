<?php
namespace MathPHP\LinearAlgebra;

use MathPHP\Functions\Map;
use MathPHP\Functions\Support;
use MathPHP\Exception;

/**
 * m x n Matrix
 */
class Matrix implements \ArrayAccess, \JsonSerializable
{
    /** @var int Number of rows */
    protected $m;

    /** @var int Number of columns */
    protected $n;

    /** @var array Matrix array of arrays */
    protected $A;

    /** @var Matrix Row echelon form */
    protected $ref;

    /** @var Matrix Reduced row echelon form */
    protected $rref;

    /** @var int Number of row swaps when computing REF */
    protected $ref_swaps;

    /** @var number Determinant */
    protected $det;

    /** @var Matrix Inverse */
    protected $A⁻¹;

    /** @var Matrix Lower matrix in LUP decomposition */
    protected $L;

    /** @var Matrix Upper matrix in LUP decomposition */
    protected $U;

    /** @var Matrix Permutation matrix in LUP decomposition */
    protected $P;

    /**
     * Constructor
     * @param array $A of arrays $A m x n matrix
     *
     * @throws Exception\BadDataException if any rows have a different column count
     */
    public function __construct(array $A)
    {
        $this->A = $A;
        $this->m = count($A);
        $this->n = $this->m > 0 ? count($A[0]) : 0;

        foreach ($A as $i => $row) {
            if (count($row) !== $this->n) {
                throw new Exception\BadDataException("Row $i has a different column count: " . count($row) . "; was expecting {$this->n}.");
            }
        }
    }

    /**************************************************************************
     * BASIC MATRIX GETTERS
     *  - getMatrix
     *  - getM
     *  - getN
     *  - getRow
     *  - getColumn
     *  - get
     *  - getDiagonalElements
     *  - getSuperdiagonalElements
     *  - getSubdiagonalElements
     *  - asVectors
     **************************************************************************/

    /**
     * Get matrix
     * @return array of arrays
     */
    public function getMatrix(): array
    {
        return $this->A;
    }

    /**
     * Get row count (m)
     * @return int number of rows
     */
    public function getM(): int
    {
        return $this->m;
    }

    /**
     * Get column count (n)
     * @return int number of columns
     */
    public function getN(): int
    {
        return $this->n;
    }

    /**
     * Get single row from the matrix
     *
     * @param  int    $i row index (from 0 to m - 1)
     * @return array
     *
     * @throws Exception\MatrixException if row i does not exist
     */
    public function getRow(int $i): array
    {
        if ($i >= $this->m) {
            throw new Exception\MatrixException("Row $i does not exist");
        }

        return $this->A[$i];
    }

    /**
     * Get single column from the matrix
     *
     * @param  int   $j column index (from 0 to n - 1)
     * @return array
     *
     * @throws Exception\MatrixException if column j does not exist
     */
    public function getColumn(int $j): array
    {
        if ($j >= $this->n) {
            throw new Exception\MatrixException("Column $j does not exist");
        }

        return array_column($this->A, $j);
    }

    /**
     * Get a specific value at row i, column j
     *
     * @param  int    $i row index
     * @param  int    $j column index
     * @return number
     *
     * @throws Exception\MatrixException if row i or column j does not exist
     */
    public function get(int $i, int $j)
    {
        if ($i >= $this->m) {
            throw new Exception\MatrixException("Row $i does not exist");
        }
        if ($j >= $this->n) {
            throw new Exception\MatrixException("Column $j does not exist");
        }

        return $this->A[$i][$j];
    }

    /**
     * Returns the elements on the diagonal of a square matrix as an array
     *     [1 2 3]
     * A = [4 5 6]
     *     [7 8 9]
     *
     * getDiagonalElements($A) = [1, 5, 9]
     *
     * @return array
     */
    public function getDiagonalElements(): array
    {
        $diagonal = [];
        if ($this->isSquare()) {
            for ($i = 0; $i < $this->m; $i++) {
                $diagonal[] = $this->A[$i][$i];
            }
        }
        return $diagonal;
    }

    /**
     * Returns the elements on the superdiagonal of a square matrix as an array
     *     [1 2 3]
     * A = [4 5 6]
     *     [7 8 9]
     *
     * getSuperdiagonalElements($A) = [2, 6]
     *
     * http://mathworld.wolfram.com/Superdiagonal.html
     *
     * @return array
     */
    public function getSuperdiagonalElements(): array
    {
        $superdiagonal = [];
        if ($this->isSquare()) {
            for ($i = 0; $i < $this->m - 1; $i++) {
                $superdiagonal[] = $this->A[$i][$i+1];
            }
        }
        return $superdiagonal;
    }

    /**
     * Returns the elements on the subdiagonal of a square matrix as an array
     *     [1 2 3]
     * A = [4 5 6]
     *     [7 8 9]
     *
     * getSubdiagonalElements($A) = [4, 8]
     *
     * http://mathworld.wolfram.com/Subdiagonal.html
     *
     * @return array
     */
    public function getSubdiagonalElements(): array
    {
        $subdiagonal = [];
        if ($this->isSquare()) {
            for ($i = 1; $i < $this->m; $i++) {
                $subdiagonal[] = $this->A[$i][$i-1];
            }
        }
        return $subdiagonal;
    }

    /**
     * Returns an array of vectors from the columns of the matrix.
     * Each column of the matrix becomes a vector.
     *
     *     [1 2 3]
     * A = [4 5 6]
     *     [7 8 9]
     *
     *           [1] [2] [3]
     * Vectors = [4] [5] [6]
     *           [7] [8] [9]
     *
     * @return array of Vectors
     */
    public function asVectors(): array
    {
        $n       = $this->n;
        $vectors = [];

        for ($j = 0; $j < $n; $j++) {
            $vectors[] = new Vector(array_column($this->A, $j));
        }

        return $vectors;
    }

    /**************************************************************************
     * MATRIX PROPERTIES
     *  - isSquare
     *  - isSymmetric
     *  - isSingular
     *  - isNonsingular
     *  - isInvertible
     *  - isPositiveDefinite
     *  - isPositiveSemidefinite
     *  - isNegativeDefinite
     *  - isNegativeSemidefinite
     *  - isLowerTriangular
     *  - isUpperTriangular
     *  - isTriangular
     *  - isRef
     *  - isRref
     *  - isInvolutory
     *  - isSignature
     *  - isUpperBidiagonal
     *  - isLowerBidiagonal
     *  - isBidiagonal
     *  - isTridiagonal
     **************************************************************************/

    /**
     * Is the matrix a square matrix?
     * Do rows m = columns n?
     *
     * @return bool true if square; false otherwise.
     */
    public function isSquare(): bool
    {
        return $this->m === $this->n;
    }

    /**
     * Is the matrix symmetric?
     * Does A = Aᵀ
     *
     * @return bool true if symmetric; false otherwise.
     *
     * @throws Exception\IncorrectTypeException
     * @throws Exception\MatrixException
     */
    public function isSymmetric(): bool
    {
        $A  = $this->A;
        $Aᵀ = $this->transpose()->getMatrix();

        return $A === $Aᵀ;
    }

    /**
     * Is the matrix skew-symmetric?
     * Does Aᵀ = −A
     *
     * @return bool true if skew-symmetric; false otherwise.
     *
     * @throws Exception\BadParameterException
     * @throws Exception\IncorrectTypeException
     * @throws Exception\MatrixException
     */
    public function isSkewSymmetric(): bool
    {
        $Aᵀ = $this->transpose()->getMatrix();
        $−A = $this->negate()->getMatrix();

        return $Aᵀ === $−A;
    }

    /**
     * Is the matrix singular?
     * A square matrix that does not have an inverse.
     * If the determinant is zero, then the matrix is singular.
     * http://mathworld.wolfram.com/SingularMatrix.html
     *
     * @return bool true if singular; false otherwise.
     *
     * @throws Exception\MatrixException
     * @throws Exception\IncorrectTypeException
     * @throws Exception\BadParameterException
     */
    public function isSingular(): bool
    {
        $│A│ = $this->det ?? $this->det();

        if ($│A│ == 0) {
            return true;
        }

        return false;
    }

    /**
     * Is the matrix nonsingular? (Regular matrix)
     * A square matrix that is not singular. It has an inverse.
     * If the determinant is nonzero, then the matrix is nonsingular.
     * http://mathworld.wolfram.com/NonsingularMatrix.html
     *
     * @return bool true if nonsingular; false otherwise.
     *
     * @throws Exception\MatrixException
     * @throws Exception\IncorrectTypeException
     * @throws Exception\BadParameterException
     */
    public function isNonsingular(): bool
    {
        $│A│ = $this->det ?? $this->det();

        if (Support::isNotZero($│A│)) {
            return true;
        }

        return false;
    }

    /**
     * Is the matrix invertible? (Regular nonsingular matrix)
     * Convenience method for isNonsingular.
     * https://en.wikipedia.org/wiki/Invertible_matrix
     * http://mathworld.wolfram.com/NonsingularMatrix.html
     *
     * @return bool true if invertible; false otherwise.
     *
     * @throws Exception\MatrixException
     * @throws Exception\IncorrectTypeException
     * @throws Exception\BadParameterException
     */
    public function isInvertible(): bool
    {
        return $this->isNonsingular();
    }

    /**
     * Is the matrix positive definite?
     *  - It is square and symmetric.
     *  - All principal minors have strictly positive determinants (> 0)
     *
     * Other facts:
     *  - All its eigenvalues are positive.
     *  - All its pivots are positive.
     *
     * https://en.wikipedia.org/wiki/Positive-definite_matrix
     * http://mathworld.wolfram.com/PositiveDefiniteMatrix.html
     * http://mat.gsia.cmu.edu/classes/QUANT/NOTES/chap1/node8.html
     * https://en.wikipedia.org/wiki/Sylvester%27s_criterion
     *
     * @return boolean true if positive definite; false otherwise
     *
     * @throws Exception\MatrixException
     * @throws Exception\OutOfBoundsException
     * @throws Exception\IncorrectTypeException
     * @throws Exception\BadParameterException
     */
    public function isPositiveDefinite(): bool
    {
        if (!$this->isSquareAndSymmetric()) {
            return false;
        }

        for ($i = 1; $i <= $this->n; $i++) {
            if ($this->leadingPrincipalMinor($i)->det() <= 0) {
                return false;
            }
        }

        return true;
    }

    /**
     * Is the matrix positive semidefinite?
     *  - It is square and symmetric.
     *  - All principal minors have positive determinants (≥ 0)
     *
     * http://mathworld.wolfram.com/PositiveSemidefiniteMatrix.html
     *
     * @return boolean true if positive semidefinite; false otherwise
     *
     * @throws Exception\MatrixException
     * @throws Exception\OutOfBoundsException
     * @throws Exception\IncorrectTypeException
     * @throws Exception\BadParameterException
     */
    public function isPositiveSemidefinite(): bool
    {
        if (!$this->isSquareAndSymmetric()) {
            return false;
        }

        for ($i = 1; $i <= $this->n; $i++) {
            if ($this->leadingPrincipalMinor($i)->det() < 0) {
                return false;
            }
        }

        return true;
    }

    /**
     * Is the matrix negative definite?
     *  - It is square and symmetric.
     *  - All principal minors have nonzero determinants and alternate in signs, starting with det(A₁) < 0
     *
     * http://mathworld.wolfram.com/NegativeDefiniteMatrix.html
     *
     * @return boolean true if negative definite; false otherwise
     *
     * @throws Exception\MatrixException
     * @throws Exception\OutOfBoundsException
     * @throws Exception\IncorrectTypeException
     * @throws Exception\BadParameterException
     */
    public function isNegativeDefinite(): bool
    {
        if (!$this->isSquareAndSymmetric()) {
            return false;
        }

        for ($i = 1; $i <= $this->n; $i++) {
            switch ($i % 2) {
                case 1:
                    if ($this->leadingPrincipalMinor($i)->det() >= 0) {
                        return false;
                    }
                    break;
                case 0:
                    if ($this->leadingPrincipalMinor($i)->det() <= 0) {
                        return false;
                    }
                    break;
            }
        }

        return true;
    }

    /**
     * Is the matrix negative semidefinite?
     *  - It is square and symmetric.
     *  - All principal minors have determinants that alternate signs, starting with det(A₁) ≤ 0
     *
     * http://mathworld.wolfram.com/NegativeSemidefiniteMatrix.html
     *
     * @return boolean true if negative semidefinite; false otherwise
     *
     * @throws Exception\MatrixException
     * @throws Exception\OutOfBoundsException
     * @throws Exception\IncorrectTypeException
     * @throws Exception\BadParameterException
     */
    public function isNegativeSemidefinite(): bool
    {
        if (!$this->isSquareAndSymmetric()) {
            return false;
        }

        for ($i = 1; $i <= $this->n; $i++) {
            switch ($i % 2) {
                case 1:
                    if ($this->leadingPrincipalMinor($i)->det() > 0) {
                        return false;
                    }
                    break;
                case 0:
                    if ($this->leadingPrincipalMinor($i)->det() < 0) {
                        return false;
                    }
                    break;
            }
        }

        return true;
    }

    /**
     * Is the matrix lower triangular?
     *  - It is a square matrix
     *  - All the entries above the main diagonal are zero
     *
     * https://en.wikipedia.org/wiki/Triangular_matrix
     *
     * @return boolean true if lower triangular; false otherwise
     */
    public function isLowerTriangular(): bool
    {
        if (!$this->isSquare()) {
            return false;
        }

        $m = $this->m;
        $n = $this->n;

        for ($i = 0; $i < $m; $i++) {
            for ($j = $i+1; $j < $n; $j++) {
                if ($this->A[$i][$j] != 0) {
                    return false;
                }
            }
        }

        return true;
    }

    /**
     * Is the matrix upper triangular?
     *  - It is a square matrix
     *  - All the entries below the main diagonal are zero
     *
     * https://en.wikipedia.org/wiki/Triangular_matrix
     *
     * @return boolean true if upper triangular; false otherwise
     */
    public function isUpperTriangular(): bool
    {
        if (!$this->isSquare()) {
            return false;
        }

        $m = $this->m;

        for ($i = 1; $i < $m; $i++) {
            for ($j = 0; $j < $i; $j++) {
                if ($this->A[$i][$j] != 0) {
                    return false;
                }
            }
        }

        return true;
    }

    /**
     * Is the matrix triangular?
     * The matrix is either lower or upper triangular
     *
     * https://en.wikipedia.org/wiki/Triangular_matrix
     *
     * @return boolean true if triangular; false otherwise
     */
    public function isTriangular(): bool
    {
        return ($this->isLowerTriangular() || $this->isUpperTriangular());
    }

    /**
     * Is the matrix diagonal?
     *  - It is a square matrix
     *  - All the entries above the main diagonal are zero
     *  - All the entries below the main diagonal are zero
     *
     * http://mathworld.wolfram.com/DiagonalMatrix.html
     *
     * @return boolean true if diagonal; false otherwise
     */
    public function isDiagonal(): bool
    {
        return ($this->isLowerTriangular() && $this->isUpperTriangular());
    }

    /**
     * Is the matrix in row echelon form?
     *  - All nonzero rows are above any rows of all zeroes
     *  - The leading coefficient of a nonzero row is always strictly to the right of the leading coefficient of the row above it.
     *
     * https://en.wikipedia.org/wiki/Row_echelon_form
     *
     * @return boolean true if matrix is in row echelon form; false otherwise
     */
    public function isRef(): bool
    {
        $m           = $this->m;
        $n           = $this->n;
        $zero_row_ok = true;

        // All nonzero rows are above any rows of all zeroes
        for ($i = $m - 1; $i >= 0; $i--) {
            $zero_row = count(array_filter(
                $this->A[$i],
                function ($x) {
                    return $x != 0;
                }
            )) === 0;

            if (!$zero_row) {
                $zero_row_ok = false;
                continue;
            }

            if ($zero_row && !$zero_row_ok) {
                return false;
            }
        }

        // Leading coefficients to the right of rows above it
        $lc = -1;
        for ($i = 0; $i < $m; $i++) {
            for ($j = 0; $j < $n; $j++) {
                if ($this->A[$i][$j] != 0) {
                    if ($j <= $lc) {
                        return false;
                    }
                    $lc = $j;
                    continue 2;
                }
            }
        }

        return true;
    }

    /**
     * Is the matrix in reduced row echelon form?
     *  - It is in row echelon form
     *  - Leading coefficients are 1
     *  - Leading coefficients are the only nonzero entry in its column
     *
     * https://en.wikipedia.org/wiki/Row_echelon_form
     *
     * @return boolean true if matrix is in reduced row echelon form; false otherwise
     *
     * @throws Exception\MatrixException
     */
    public function isRref(): bool
    {
        // Row echelon form
        if (!$this->isRef()) {
            return false;
        }

        $m   = $this->m;
        $n   = $this->n;
        $lcs = [];

        // Leading coefficients are 1
        for ($i = 0; $i < $m; $i++) {
            for ($j = 0; $j < $n; $j++) {
                if ($this->A[$i][$j] == 0) {
                    continue;
                }
                if ($this->A[$i][$j] != 1) {
                    return false;
                }
                $lcs[] = $j;
                continue 2;
            }
        }

        // Leading coefficients are the only nonzero entry in its column
        foreach ($lcs as $j) {
            $column  = $this->getColumn($j);
            $entries = array_filter($column);
            if (count($entries) !== 1) {
                return false;
            }
            $entry = array_shift($entries);
            if ($entry != 1) {
                return false;
            }
        }

        return true;
    }

    /**
     * Is the matrix involutory?
     * A matrix that is its own inverse. That is, multiplication by matrix A is an involution if and only if A² = I
     * https://en.wikipedia.org/wiki/Involutory_matrix
     *
     * @return boolean true if matrix is involutory; false otherwise
     *
     * @throws Exception\OutOfBoundsException
     * @throws Exception\MathException
     */
    public function isInvolutory(): bool
    {
        $I  = MatrixFactory::identity($this->m);
        $A² = $this->multiply($this);

        return $A²->getMatrix() == $I->getMatrix();
    }

    /**
     * Is the matrix a signature matrix?
     * A diagonal matrix whose diagonal elements are plus or minus 1.
     * https://en.wikipedia.org/wiki/Signature_matrix
     *
     *     | ±1  0  0 |
     * A = |  0 ±1  0 |
     *     |  0  0 ±1 |
     *
     * @return boolean true if matrix is a signature matrix; false otherwise
     */
    public function isSignature(): bool
    {
        for ($i = 0; $i < $this->m; $i++) {
            for ($j = 0; $j < $this->n; $j++) {
                if ($i == $j) {
                    if (!in_array($this->A[$i][$j], [-1, 1])) {
                        return false;
                    }
                } else {
                    if ($this->A[$i][$j] != 0) {
                        return false;
                    }
                }
            }
        }

        return true;
    }

    /**
     * Is the matrix upper bidiagonal?
     *  - It is a square matrix
     *  - Non-zero entries allowed along the main diagonal
     *  - Non-zero entries allowed along the diagonal above the main diagonal
     *  - All the other entries are zero
     *
     * https://en.wikipedia.org/wiki/Bidiagonal_matrix
     *
     * @return boolean true if upper bidiagonal; false otherwise
     */
    public function isUpperBidiagonal(): bool
    {
        if (!$this->isSquare() || !$this->isUpperTriangular()) {
            return false;
        }

        $m = $this->m;
        $n = $this->n;

        // Elements above upper diagonal are zero
        for ($i = 0; $i < $m; $i++) {
            for ($j = $i+2; $j < $n; $j++) {
                if ($this->A[$i][$j] != 0) {
                    return false;
                }
            }
        }

        return true;
    }

    /**
     * Is the matrix lower bidiagonal?
     *  - It is a square matrix
     *  - Non-zero entries allowed along the main diagonal
     *  - Non-zero entries allowed along the diagonal below the main diagonal
     *  - All the other entries are zero
     *
     * https://en.wikipedia.org/wiki/Bidiagonal_matrix
     *
     * @return boolean true if lower bidiagonal; false otherwise
     */
    public function isLowerBidiagonal(): bool
    {
        if (!$this->isSquare() || !$this->isLowerTriangular()) {
            return false;
        }

        // Elements below lower diagonal are non-zero
        for ($i = 2; $i < $this->m; $i++) {
            for ($j = 0; $j < $i-1; $j++) {
                if ($this->A[$i][$j] != 0) {
                    return false;
                }
            }
        }

        return true;
    }

    /**
     * Is the matrix bidiagonal?
     *  - It is a square matrix
     *  - Non-zero entries along the main diagonal
     *  - Non-zero entries along either the diagonal above or the diagonal below the main diagonal
     *  - All the other entries are zero
     *
     * https://en.wikipedia.org/wiki/Bidiagonal_matrix
     *
     * @return boolean true if bidiagonal; false otherwise
     */
    public function isBidiagonal(): bool
    {
        return ($this->isUpperBidiagonal() || $this->isLowerBidiagonal());
    }

    /**
     * Is the matrix tridiagonal?
     *  - It is a square matrix
     *  - Non-zero entries allowed along the main diagonal
     *  - Non-zero entries allowed along the diagonal above the main diagonal
     *  - Non-zero entries allowed along the diagonal below the main diagonal
     *  - All the other entries are zero
     *
     *  - Is both upper and lower Hessenberg
     *
     * https://en.wikipedia.org/wiki/Tridiagonal_matrix
     *
     * @return boolean true if tridiagonal; false otherwise
     */
    public function isTridiagonal(): bool
    {
        if (!$this->isSquare()) {
            return false;
        }

        if (!$this->isUpperHessenberg() || !$this->isLowerHessenberg()) {
            return false;
        }

        return true;
    }

    /**
     * Is the matrix upper Hessenberg?
     *  - It is a square matrix
     *  - Has zero entries below the first subdiagonal
     *
     * https://en.wikipedia.org/wiki/Hessenberg_matrix
     *
     * @return boolean true if upper Hessenberg; false otherwise
     */
    public function isUpperHessenberg(): bool
    {
        if (!$this->isSquare()) {
            return false;
        }

        // Elements below lower diagonal are zero
        for ($i = 2; $i < $this->m; $i++) {
            for ($j = 0; $j < $i-1; $j++) {
                if ($this->A[$i][$j] != 0) {
                    return false;
                }
            }
        }

        return true;
    }

    /**
     * Is the matrix lower Hessenberg?
     *  - It is a square matrix
     *  - Has zero entries above the first subdiagonal
     *
     * https://en.wikipedia.org/wiki/Hessenberg_matrix
     *
     * @return boolean true if lower Hessenberg; false otherwise
     */
    public function isLowerHessenberg(): bool
    {
        if (!$this->isSquare()) {
            return false;
        }

        // Elements above upper diagonal are zero
        for ($i = 0; $i < $this->m; $i++) {
            for ($j = $i+2; $j < $this->n; $j++) {
                if ($this->A[$i][$j] != 0) {
                    return false;
                }
            }
        }

        return true;
    }

    /**
     * Is the matrix square and symmetric
     *
     * @return boolean true if square and symmmetric; false otherwise
     *
     * @throws Exception\IncorrectTypeException
     * @throws Exception\MatrixException
     */
    protected function isSquareAndSymmetric(): bool
    {
        return ($this->isSquare() && $this->isSymmetric());
    }

    /**************************************************************************
     * MATRIX OPERATIONS - Return a Matrix
     *  - add
     *  - directSum
     *  - kroneckerSum
     *  - subtract
     *  - multiply
     *  - scalarMultiply
     *  - scalarDivide
     *  - hadamardProduct
     *  - kroneckerProduct
     *  - transpose
     *  - trace
     *  - map
     *  - diagonal
     *  - augment
     *  - augmentIdentity
     *  - inverse
     *  - minorMatrix
     *  - cofactorMatrix
     *  - meanDeviation
     *  - covarianceMatrix
     *  - adjugate
     *  - submatrix
     **************************************************************************/

    /**
     * Add two matrices - Entrywise sum
     * Adds each element of one matrix to the same element in the other matrix.
     * Returns a new matrix.
     * https://en.wikipedia.org/wiki/Matrix_addition#Entrywise_sum
     *
     * @param Matrix $B Matrix to add to this matrix
     *
     * @return Matrix
     *
     * @throws Exception\MatrixException if matrices have a different number of rows or columns
     * @throws Exception\IncorrectTypeException
     * @throws Exception\MathException
     */
    public function add(Matrix $B): Matrix
    {
        if ($B->getM() !== $this->m) {
            throw new Exception\MatrixException('Matrices have different number of rows');
        }
        if ($B->getN() !== $this->n) {
            throw new Exception\MatrixException('Matrices have different number of columns');
        }

        $R = [];

        for ($i = 0; $i < $this->m; $i++) {
            for ($j = 0; $j < $this->n; $j++) {
                $R[$i][$j] = $this->A[$i][$j] + $B[$i][$j];
            }
        }

        return MatrixFactory::create($R);
    }

    /**
     * Direct sum of two matrices: A ⊕ B
     * The direct sum of any pair of matrices A of size m × n and B of size p × q
     * is a matrix of size (m + p) × (n + q)
     * https://en.wikipedia.org/wiki/Matrix_addition#Direct_sum
     *
     * @param  Matrix $B Matrix to add to this matrix
     *
     * @return Matrix
     *
     * @throws Exception\IncorrectTypeException
     */
    public function directSum(Matrix $B): Matrix
    {
        $m = $this->m + $B->getM();
        $n = $this->n + $B->getN();

        $R = [];

        for ($i = 0; $i < $m; $i++) {
            for ($j = 0; $j < $n; $j++) {
                $R[$i][$j] = 0;
            }
        }
        for ($i = 0; $i < $this->m; $i++) {
            for ($j = 0; $j < $this->n; $j++) {
                $R[$i][$j] = $this->A[$i][$j];
            }
        }

        $m = $B->getM();
        $n = $B->getN();
        for ($i = 0; $i < $m; $i++) {
            for ($j = 0; $j < $n; $j++) {
                $R[$i + $this->m][$j + $this->n] = $B[$i][$j];
            }
        }

        return MatrixFactory::create($R);
    }

    /**
     * Kronecker Sum (A⊕B)
     * A⊕B = A⊗Ib + I⊗aB
     * Where A and B are square matrices, Ia and Ib are identity matrixes,
     * and ⊗ is the Kronecker product.
     *
     * https://en.wikipedia.org/wiki/Matrix_addition#Kronecker_sum
     * http://mathworld.wolfram.com/KroneckerSum.html
     *
     * @param Matrix $B Square matrix
     *
     * @return Matrix
     *
     * @throws Exception\MatrixException if either matrix is not a square matrix
     * @throws Exception\OutOfBoundsException
     * @throws Exception\IncorrectTypeException
     * @throws Exception\BadDataException
     */
    public function kroneckerSum(Matrix $B): Matrix
    {
        if (!$this->isSquare() || !$B->isSquare()) {
            throw new Exception\MatrixException('Matrices A and B must both be square for kroneckerSum');
        }

        $A  = $this;
        $m  = $B->getM();
        $n  = $this->n;

        $In = MatrixFactory::identity($n);
        $Im = MatrixFactory::identity($m);

        $A⊗Im = $A->kroneckerProduct($Im);
        $In⊗B = $In->kroneckerProduct($B);
        $A⊕B  = $A⊗Im->add($In⊗B);

        return $A⊕B;
    }

    /**
     * Subtract two matrices - Entrywise subtraction
     * Adds each element of one matrix to the same element in the other matrix.
     * Returns a new matrix.
     * https://en.wikipedia.org/wiki/Matrix_addition#Entrywise_sum
     *
     * @param Matrix $B Matrix to subtract from this matrix
     *
     * @return Matrix
     *
     * @throws Exception\MatrixException if matrices have a different number of rows or columns
     * @throws Exception\IncorrectTypeException
     */
    public function subtract(Matrix $B): Matrix
    {
        if ($B->getM() !== $this->m) {
            throw new Exception\MatrixException('Matrices have different number of rows');
        }
        if ($B->getN() !== $this->n) {
            throw new Exception\MatrixException('Matrices have different number of columns');
        }

        $R = [];

        for ($i = 0; $i < $this->m; $i++) {
            for ($j = 0; $j < $this->n; $j++) {
                $R[$i][$j] = $this->A[$i][$j] - $B[$i][$j];
            }
        }
        return MatrixFactory::create($R);
    }

    /**
     * Matrix multiplication
     * https://en.wikipedia.org/wiki/Matrix_multiplication#Matrix_product_.28two_matrices.29
     *
     * @param  Matrix|Vector $B Matrix or Vector to multiply
     *
     * @return Matrix
     *
     * @throws Exception\IncorrectTypeException if parameter B is not a Matrix or Vector
     * @throws Exception\MatrixException if matrix dimensions do not match
     * @throws Exception\VectorException
     */
    public function multiply($B): Matrix
    {
        if ((!$B instanceof Matrix) && (!$B instanceof Vector)) {
            throw new Exception\IncorrectTypeException('Can only do matrix multiplication with a Matrix or Vector');
        }
        if ($B instanceof Vector) {
            $B = $B->asColumnMatrix();
        }

        if ($B->getM() !== $this->n) {
            throw new Exception\MatrixException("Matrix dimensions do not match");
        }

        $n = $B->getN();
        $m = $this->m;
        $R = [];

        for ($i = 0; $i < $m; $i++) {
            for ($j = 0; $j < $n; $j++) {
                $VA        = new Vector($this->getRow($i));
                $VB        = new Vector($B->getColumn($j));
                $R[$i][$j] = $VA->dotProduct($VB);
            }
        }

        return MatrixFactory::create($R);
    }

    /**
     * Scalar matrix multiplication
     * https://en.wikipedia.org/wiki/Matrix_multiplication#Scalar_multiplication
     *
     * @param  number $λ
     *
     * @return Matrix
     *
     * @throws Exception\BadParameterException if λ is not a number
     * @throws Exception\IncorrectTypeException
     */
    public function scalarMultiply($λ): Matrix
    {
        if (!is_numeric($λ)) {
            throw new Exception\BadParameterException('Parameter λ is not a number');
        }

        $R = [];

        for ($i = 0; $i < $this->m; $i++) {
            for ($j = 0; $j < $this->n; $j++) {
                $R[$i][$j] = $this->A[$i][$j] * $λ;
            }
        }

        return MatrixFactory::create($R);
    }

    /**
     * Negate a matrix
     * −A = −1A
     *
     * @return Matrix
     *
     * @throws Exception\BadParameterException
     * @throws Exception\IncorrectTypeException
     */
    public function negate(): Matrix
    {
        return $this->scalarMultiply(-1);
    }

    /**
     * Scalar matrix division
     *
     * @param  number $λ
     *
     * @return Matrix
     *
     * @throws Exception\BadParameterException if λ is not a number
     * @throws Exception\BadParameterException if λ is 0
     * @throws Exception\IncorrectTypeException
     */
    public function scalarDivide($λ): Matrix
    {
        if (!is_numeric($λ)) {
            throw new Exception\BadParameterException('Parameter λ is not a number');
        }
        if ($λ == 0) {
            throw new Exception\BadParameterException('Parameter λ cannot equal 0');
        }

        $R = [];

        for ($i = 0; $i < $this->m; $i++) {
            for ($j = 0; $j < $this->n; $j++) {
                $R[$i][$j] = $this->A[$i][$j] / $λ;
            }
        }

        return MatrixFactory::create($R);
    }

    /**
     * Hadamard product (A∘B)
     * Also known as the Schur product, or the entrywise product
     *
     * A binary operation that takes two matrices of the same dimensions,
     * and produces another matrix where each element ij is the product of
     * elements ij of the original two matrices.
     * https://en.wikipedia.org/wiki/Hadamard_product_(matrices)
     *
     * (A∘B)ᵢⱼ = (A)ᵢⱼ(B)ᵢⱼ
     *
     * @param Matrix $B
     *
     * @return Matrix
     *
     * @throws Exception\MatrixException if matrices are not the same dimensions
     * @throws Exception\IncorrectTypeException
     */
    public function hadamardProduct(Matrix $B): Matrix
    {
        if ($B->getM() !== $this->m || $B->getN() !== $this->n) {
            throw new Exception\MatrixException('Matrices are not the same dimensions');
        }

        $m   = $this->m;
        $n   = $this->n;
        $A   = $this->A;
        $B   = $B->getMatrix();
        $A∘B = [];

        for ($i = 0; $i < $m; $i++) {
            for ($j = 0; $j < $n; $j++) {
                $A∘B[$i][$j] = $A[$i][$j] * $B[$i][$j];
            }
        }

        return MatrixFactory::create($A∘B);
    }

    /**
     * Kronecker product (A⊗B)
     *
     * If A is an m × n matrix and B is a p × q matrix,
     * then the Kronecker product A ⊗ B is the mp × nq block matrix:
     *
     *       [a₁₁b₁₁ a₁₁b₁₂ ⋯ a₁₁b₁q ⋯ ⋯ a₁nb₁₁ a₁nb₁₂ ⋯ a₁nb₁q]
     *       [a₁₁b₂₁ a₁₁b₂₂ ⋯ a₁₁b₂q ⋯ ⋯ a₁nb₂₁ a₁nb₂₂ ⋯ a₁nb₂q]
     *       [  ⋮       ⋮    ⋱  ⋮           ⋮      ⋮    ⋱   ⋮   ]
     *       [a₁₁bp₁ a₁₁bp₂ ⋯ a₁₁bpq ⋯ ⋯ a₁nbp₁ a₁nbp₂ ⋯ a₁nbpq]
     * A⊗B = [  ⋮       ⋮       ⋮     ⋱     ⋮      ⋮        ⋮   ]
     *       [  ⋮       ⋮       ⋮       ⋱   ⋮      ⋮        ⋮   ]
     *       [am₁b₁₁ am₁b₁₂ ⋯ am₁b₁q ⋯ ⋯ amnb₁₁ amnb₁₂ ⋯ amnb₁q]
     *       [am₁b₂₁ am₁b₂₂ ⋯ am₁b₂q ⋯ ⋯ amnb₂₁ amnb₂₂ ⋯ amnb₂q]
     *       [  ⋮       ⋮    ⋱  ⋮           ⋮      ⋮    ⋱   ⋮   ]
     *       [am₁bp₁ am₁bp₂ ⋯ am₁bpq ⋯ ⋯ amnbp₁ amnbp₂ ⋯ amnbpq]
     *
     * https://en.wikipedia.org/wiki/Kronecker_product
     *
     * @param Matrix $B
     *
     * @return Matrix
     *
     * @throws Exception\BadDataException
     */
    public function kroneckerProduct(Matrix $B): Matrix
    {
        // Compute each element of the block matrix
        $arrays = [];
        for ($m = 0; $m < $this->m; $m++) {
            $row = [];
            for ($n = 0; $n < $this->n; $n++) {
                $R = [];
                for ($p = 0; $p < $B->getM(); $p++) {
                    for ($q = 0; $q < $B->getN(); $q++) {
                        $R[$p][$q] = $this->A[$m][$n] * $B[$p][$q];
                    }
                }
                $row[] = new Matrix($R);
            }
            $arrays[] = $row;
        }

        // Augment each aᵢ₁ to aᵢn block
        $matrices = [];
        foreach ($arrays as $row) {
            $initial_matrix = array_shift($row);
            $matrices[] = array_reduce(
                $row,
                function (Matrix $augmented_matrix, Matrix $matrix) {
                    return $augmented_matrix->augment($matrix);
                },
                $initial_matrix
            );
        }

        // Augment below each row block a₁ to am
        $initial_matrix = array_shift($matrices);
        $A⊗B            = array_reduce(
            $matrices,
            function (Matrix $augmented_matrix, Matrix $matrix) {
                return $augmented_matrix->augmentBelow($matrix);
            },
            $initial_matrix
        );

        return $A⊗B;
    }

    /**
     * Transpose matrix
     *
     * The transpose of a matrix A is another matrix Aᵀ:
     *  - reflect A over its main diagonal (which runs from top-left to bottom-right) to obtain AT
     *  - write the rows of A as the columns of AT
     *  - write the columns of A as the rows of AT
     * Formally, the i th row, j th column element of Aᵀ is the j th row, i th column element of A.
     * If A is an m × n matrix then Aᵀ is an n × m matrix.
     * https://en.wikipedia.org/wiki/Transpose
     *
     * @return Matrix
     *
     * @throws Exception\MatrixException
     * @throws Exception\IncorrectTypeException
     */
    public function transpose()
    {
        $Aᵀ = [];
        for ($i = 0; $i < $this->n; $i++) {
            $Aᵀ[$i] = $this->getColumn($i);
        }

        return MatrixFactory::create($Aᵀ);
    }

    /**
     * Trace
     * the trace of an n-by-n square matrix A is defined to be
     * the sum of the elements on the main diagonal
     * (the diagonal from the upper left to the lower right).
     * https://en.wikipedia.org/wiki/Trace_(linear_algebra)
     *
     * tr(A) = a₁₁ + a₂₂ + ... ann
     *
     * @return number
     *
     * @throws Exception\MatrixException if the matrix is not a square matrix
     */
    public function trace()
    {
        if (!$this->isSquare()) {
            throw new Exception\MatrixException('trace only works on a square matrix');
        }

        $m    = $this->m;
        $tr⟮A⟯ = 0;

        for ($i = 0; $i < $m; $i++) {
            $tr⟮A⟯ += $this->A[$i][$i];
        }

        return $tr⟮A⟯;
    }

    /**
     * Map a function over all elements of the Matrix
     *
     * @param  callable $func takes a matrix item as input
     *
     * @return Matrix
     *
     * @throws Exception\IncorrectTypeException
     */
    public function map(callable $func): Matrix
    {
        $m = $this->m;
        $n = $this->n;
        $R = [];

        for ($i = 0; $i < $m; $i++) {
            for ($j = 0; $j < $n; $j++) {
                $R[$i][$j] = $func($this->A[$i][$j]);
            }
        }

        return MatrixFactory::create($R);
    }

    /**
     * Diagonal matrix
     * Retains the elements along the main diagonal.
     * All other off-diagonal elements are zeros.
     *
     * @return Matrix
     *
     * @throws Exception\IncorrectTypeException
     */
    public function diagonal(): Matrix
    {
        $m = $this->m;
        $n = $this->n;
        $R = [];

        for ($i = 0; $i < $m; $i++) {
            for ($j = 0; $j < $n; $j++) {
                $R[$i][$j] = ($i == $j) ? $this->A[$i][$j] : 0;
            }
        }

        return MatrixFactory::create($R);
    }

    /**
     * Augment a matrix
     * An augmented matrix is a matrix obtained by appending the columns of two given matrices
     *
     *     [1, 2, 3]
     * A = [2, 3, 4]
     *     [3, 4, 5]
     *
     *     [4]
     * B = [5]
     *     [6]
     *
     *         [1, 2, 3 | 4]
     * (A|B) = [2, 3, 4 | 5]
     *         [3, 4, 5 | 6]
     *
     * @param  Matrix $B Matrix columns to add to matrix A
     *
     * @return Matrix
     *
     * @throws Exception\MatrixException if matrices do not have the same number of rows
     * @throws Exception\IncorrectTypeException
     */
    public function augment(Matrix $B): Matrix
    {
        if ($B->getM() !== $this->m) {
            throw new Exception\MatrixException('Matrices to augment do not have the same number of rows');
        }

        $m    = $this->m;
        $A    = $this->A;
        $B    = $B->getMatrix();
        $⟮A∣B⟯ = [];

        for ($i = 0; $i < $m; $i++) {
            $⟮A∣B⟯[$i] = array_merge($A[$i], $B[$i]);
        }

        return MatrixFactory::create($⟮A∣B⟯);
    }

    /**
     * Augment a matrix with its identity matrix
     *
     *     [1, 2, 3]
     * C = [2, 3, 4]
     *     [3, 4, 5]
     *
     *         [1, 2, 3 | 1, 0, 0]
     * (C|I) = [2, 3, 4 | 0, 1, 0]
     *         [3, 4, 5 | 0, 0, 1]
     *
     * C must be a square matrix
     *
     * @return Matrix
     *
     * @throws Exception\MatrixException if matrix is not square
     * @throws Exception\IncorrectTypeException
     * @throws Exception\OutOfBoundsException
     */
    public function augmentIdentity(): Matrix
    {
        if (!$this->isSquare()) {
            throw new Exception\MatrixException('Matrix is not square; cannot augment with the identity matrix');
        }

        return $this->augment(MatrixFactory::identity($this->getM()));
    }

    /**
     * Augment a matrix from below
     * An augmented matrix is a matrix obtained by appending the rows of two given matrices
     *
     *     [1, 2, 3]
     * A = [2, 3, 4]
     *     [3, 4, 5]
     *
     * B = [4, 5, 6]
     *
     *         [1, 2, 3]
     * (A_B) = [2, 3, 4]
     *         [3, 4, 5]
     *         [4, 5, 6]
     *
     * @param  Matrix $B Matrix rows to add to matrix A
     *
     * @return Matrix
     *
     * @throws Exception\MatrixException if matrices do not have the same number of columns
     * @throws Exception\IncorrectTypeException
     */
    public function augmentBelow(Matrix $B): Matrix
    {
        if ($B->getN() !== $this->n) {
            throw new Exception\MatrixException('Matrices to augment do not have the same number of columns');
        }

        $⟮A∣B⟯ = array_merge($this->A, $B->getMatrix());

        return MatrixFactory::create($⟮A∣B⟯);
    }

    /**
     * Inverse
     *
     * For a 2x2 matrix:
     *      [a b]
     *  A = [c d]
     *
     *         1
     *  A⁻¹ = --- [d -b]
     *        │A│ [-c a]
     *
     * For a 3x3 matrix or larger:
     * Augment with identity matrix and calculate reduced row echelon form.
     *
     * @return Matrix
     *
     * @throws Exception\MatrixException if not a square matrix
     * @throws Exception\MatrixException if singular matrix
     * @throws Exception\IncorrectTypeException
     * @throws Exception\BadParameterException
     * @throws Exception\OutOfBoundsException
     */
    public function inverse(): Matrix
    {
        if (isset($this->A⁻¹)) {
            return $this->A⁻¹;
        }

        if (!$this->isSquare()) {
            throw new Exception\MatrixException('Not a sqaure matrix (required for determinant)');
        }
        if ($this->isSingular()) {
            throw new Exception\MatrixException('Singular matrix (determinant = 0); not invertible');
        }

        $m   = $this->m;
        $n   = $this->n;
        $A   = $this->A;
        $│A│ = $this->det ?? $this->det();

        /*
         * 2x2 matrix:
         *      [a b]
         *  A = [c d]
         *
         *        1
         * A⁻¹ = --- [d -b]
         *       │A│ [-c a]
         */
        if ($m === 2) {
            $a = $A[0][0];
            $b = $A[0][1];
            $c = $A[1][0];
            $d = $A[1][1];

            $R = MatrixFactory::create([
                [$d, -$b],
                [-$c, $a],
            ]);
            $A⁻¹ = $R->scalarMultiply(1/$│A│);

            $this->A⁻¹ = $A⁻¹;
            return $A⁻¹;
        }

        /*
         * nxn matrix 3x3 or larger
         */
        $R   = $this->augmentIdentity()->rref();
        $A⁻¹ = [];

        for ($i = 0; $i < $n; $i++) {
            $A⁻¹[$i] = array_slice($R[$i], $n);
        }

        $A⁻¹ = MatrixFactory::create($A⁻¹);

        $this->A⁻¹ = $A⁻¹;
        return $A⁻¹;
    }

    /**
     * Minor matrix
     * Submatrix formed by deleting the iᵗʰ row and jᵗʰ column.
     * Used in computing the minor Mᵢⱼ.
     *
     * @param int $mᵢ Row to exclude
     * @param int $nⱼ Column to exclude
     *
     * @return Matrix with row mᵢ and column nⱼ removed
     *
     * @throws Exception\MatrixException if matrix is not square
     * @throws Exception\MatrixException if row to exclude for minor matrix does not exist
     * @throws Exception\MatrixException if column to exclude for minor matrix does not exist
     * @throws Exception\IncorrectTypeException
     */
    public function minorMatrix(int $mᵢ, int $nⱼ): Matrix
    {
        if (!$this->isSquare()) {
            throw new Exception\MatrixException('Matrix is not square; cannot get minor Matrix of a non-square matrix');
        }
        if ($mᵢ >= $this->m || $mᵢ < 0) {
            throw new Exception\MatrixException('Row to exclude for minor Matrix does not exist');
        }
        if ($nⱼ >= $this->n || $nⱼ < 0) {
            throw new Exception\MatrixException('Column to exclude for minor Matrix does not exist');
        }

        return $this->rowExclude($mᵢ)->columnExclude($nⱼ);
    }

    /**
     * Leading principal minor
     * The leading principal minor of A of order k is the minor of order k
     * obtained by deleting the last n − k rows and columns.
     *
     * Example:
     *
     *     [1 2 3]
     * A = [4 5 6]
     *     [7 8 9]
     *
     * 1st order (k = 1): [1]
     *
     *                    [1 2]
     * 2nd order (k = 2): [4 5]
     *
     *                    [1 2 3]
     * 3rd order (k = 3): [4 5 6]
     *                    [7 8 9]
     *
     * @param  int $k Order of the leading principal minor
     *
     * @return Matrix
     *
     * @throws Exception\OutOfBoundsException if k ≤ 0
     * @throws Exception\OutOfBoundsException if k > n
     * @throws Exception\MatrixException if matrix is not square
     * @throws Exception\IncorrectTypeException
     */
    public function leadingPrincipalMinor(int $k): Matrix
    {
        if ($k <= 0) {
            throw new Exception\OutOfBoundsException("k is ≤ 0: $k");
        }
        if ($k > $this->n) {
            throw new Exception\OutOfBoundsException("k ($k) leading principal minor is larger than size of Matrix: " . $this->n);
        }
        if (!$this->isSquare()) {
            throw new Exception\MatrixException('Matrix is not square; cannot get leading principal minor Matrix of a non-square matrix');
        }

        $R = [];
        for ($i = 0; $i < $k; $i++) {
            for ($j = 0; $j < $k; $j++) {
                $R[$i][$j] = $this->A[$i][$j];
            }
        }

        return MatrixFactory::create($R);
    }

    /**
     * Cofactor matrix
     * A matrix where each element is a cofactor.
     *
     *     [A₀₀ A₀₁ A₀₂]
     * A = [A₁₀ A₁₁ A₁₂]
     *     [A₂₀ A₂₁ A₂₂]
     *
     *      [C₀₀ C₀₁ C₀₂]
     * CM = [C₁₀ C₁₁ C₁₂]
     *      [C₂₀ C₂₁ C₂₂]
     *
     * @return Matrix
     *
     * @throws Exception\MatrixException if matrix is not square
     * @throws Exception\IncorrectTypeException
     * @throws Exception\BadParameterException
     */
    public function cofactorMatrix(): Matrix
    {
        if (!$this->isSquare()) {
            throw new Exception\MatrixException('Matrix is not square; cannot get cofactor Matrix of a non-square matrix');
        }
        if ($this->n === 1) {
            throw new Exception\MatrixException('Matrix must be 2x2 or greater to compute cofactorMatrix');
        }

        $m = $this->m;
        $n = $this->n;
        $R = [];

        for ($i = 0; $i < $m; $i++) {
            for ($j = 0; $j < $n; $j++) {
                $R[$i][$j] = $this->cofactor($i, $j);
            }
        }

        return MatrixFactory::create($R);
    }

    /**
     * Mean deviation matrix
     * Matrix as an array of column vectors, each subtracted by the sample mean.
     *
     * Example:
     *      [1  4 7 8]      [5]
     *  A = [2  2 8 4]  M = [4]
     *      [1 13 1 5]      [5]
     *
     *      |[1] - [5]   [4]  - [5]   [7] - [5]   [8] - [5]|
     *  B = |[2] - [4]   [2]  - [4]   [8] - [4]   [4] - [4]|
     *      |[1] - [5]   [13] - [5]   [1] - [5]   [5] - [5]|
     *
     *      [-4 -1  2 3]
     *  B = [-2 -2  4 0]
     *      [-2  8 -4 0]
     *
     * @return Matrix
     *
     * @throws Exception\IncorrectTypeException
     */
    public function meanDeviation(): Matrix
    {
        $X = $this->asVectors();
        $M = $this->sampleMean();

        $B = array_map(
            function (Vector $Xᵢ) use ($M) {
                return $Xᵢ->subtract($M);
            },
            $X
        );

        return MatrixFactory::create($B);
    }

    /**
     * Covariance matrix (variance-covariance matrix, sample covariance matrix)
     * https://en.wikipedia.org/wiki/Covariance_matrix
     * https://en.wikipedia.org/wiki/Sample_mean_and_covariance
     *
     *       1
     * S = ----- BBᵀ
     *     N - 1
     *
     *  where B is the mean-deviation form
     *
     * Example:
     *     [var₁  cov₁₂ cov₁₃]
     * S = [cov₁₂ var₂  cov₂₃]
     *     [cov₁₃ cov₂₃ var₃]
     *
     * Uses mathematical convention where matrix columns represent observation vectors.
     * Follows formula and method found in Linear Algebra and Its Applications (Lay).
     *
     * @return Matrix
     *
     * @throws Exception\IncorrectTypeException
     * @throws Exception\MatrixException
     * @throws Exception\BadParameterException
     * @throws Exception\VectorException
     */
    public function covarianceMatrix(): Matrix
    {
        $n  = $this->n;
        $B  = $this->meanDeviation();
        $Bᵀ = $B->transpose();

        $S = $B->multiply($Bᵀ)->scalarMultiply((1 / ($n - 1)));

        return $S;
    }

    /**
     * Adjugate matrix (adjoint, adjunct)
     * The transpose of its cofactor matrix.
     * https://en.wikipedia.org/wiki/Adjugate_matrix
     *
     * @return Matrix
     *
     * @throws Exception\MatrixException is matrix is not square
     * @throws Exception\IncorrectTypeException
     * @throws Exception\BadParameterException
     */
    public function adjugate(): Matrix
    {
        if (!$this->isSquare()) {
            throw new Exception\MatrixException('Matrix is not square; cannot get adjugate Matrix of a non-square matrix');
        }

        if ($this->n === 1) {
            return MatrixFactory::create([[1]]);
        }

        $adj⟮A⟯ = $this->cofactorMatrix()->transpose();

        return $adj⟮A⟯;
    }

    /**
<<<<<<< HEAD
     * submatrix
=======
     * Submatrix
>>>>>>> 552da35d
     *
     * Return an arbitrary subset of a Matrix as a new Matrix.
     *
     * @param int $m₁ Starting row
     * @param int $n₁ Starting column
     * @param int $m₂ Ending row
     * @param int $n₂ Ending column
     *
     * @return Matrix
<<<<<<< HEAD
=======
     *
     * @throws Exception\MatrixException
>>>>>>> 552da35d
     */
    public function submatrix(int $m₁, int $n₁, int $m₂, int $n₂): Matrix
    {
        if ($m₁ >= $this->m || $m₁ < 0 || $m₂ >= $this->m || $m₂ < 0) {
            throw new Exception\MatrixException('Specified Matrix row does not exist');
        }
        if ($n₁ >= $this->n || $n₁ < 0 || $n₂ >= $this->n || $n₂ < 0) {
            throw new Exception\MatrixException('Specified Matrix column does not exist');
        }
        if ($m₂ < $m₁) {
<<<<<<< HEAD
            throw new Exception\MatrixException('Ending row must be greater than begining row');
        }
        if ($n₂ < $n₁) {
            throw new Exception\MatrixException('Ending column must be greater than the begining column');
        }
=======
            throw new Exception\MatrixException('Ending row must be greater than beginning row');
        }
        if ($n₂ < $n₁) {
            throw new Exception\MatrixException('Ending column must be greater than the beginning column');
        }

>>>>>>> 552da35d
        $A = [];
        for ($i = 0; $i <= $m₂ - $m₁; $i++) {
            for ($j = 0; $j <= $n₂ - $n₁; $j++) {
                $A[$i][$j] = $this->A[$i + $m₁][$j + $n₁];
            }
        }
<<<<<<< HEAD
        return new Matrix($A);
=======

        return MatrixFactory::create($A);
>>>>>>> 552da35d
    }

    /**************************************************************************
     * MATRIX OPERATIONS - Return a Vector
     *  - vectorMultiply
     *  - sampleMean
     **************************************************************************/

    /**
     * Matrix multiplication by a vector
     * m x n matrix multiplied by a 1 x n vector resulting in a new vector.
     * https://en.wikipedia.org/wiki/Matrix_multiplication#Square_matrix_and_column_vector
     *
     * @param  Vector $B Vector to multiply
     *
     * @return Vector
     *
     * @throws Exception\MatrixException if dimensions do not match
     */
    public function vectorMultiply(Vector $B): Vector
    {
        $B = $B->getVector();
        $n = count($B);
        $m = $this->m;

        if ($n !== $this->n) {
            throw new Exception\MatrixException("Matrix and vector dimensions do not match");
        }

        $R = [];
        for ($i = 0; $i < $m; $i++) {
            $R[$i] = array_sum(Map\Multi::multiply($this->getRow($i), $B));
        }

        return new Vector($R);
    }

    /**
     * Sample mean of multivariate matrix
     * https://en.wikipedia.org/wiki/Sample_mean_and_covariance
     *
     *     1
     * M = - (X₁ + X₂ + ⋯ + Xn)
     *     N
     *
     * Example:
     *      [1  4 7 8]
     *  A = [2  2 8 4]
     *      [1 13 1 5]
     *
     *  Consider each column of observations as a column vector:
     *        [1]       [4]        [7]       [8]
     *   X₁ = [2]  X₂ = [2]   X₃ = [8]  X₄ = [4]
     *        [1]       [13]       [1]       [5]
     *
     *    1  /[1]   [4]    [7]   [8]\     1 [20]   [5]
     *    - | [2] + [2]  + [8] + [4] |  = - [16] = [4]
     *    4  \[1]   [13]   [1]   [5]/     4 [20]   [5]
     *
     * @return Vector
     */
    public function sampleMean(): Vector
    {
        $m = $this->m;
        $n = $this->n;

        $M = array_reduce(
            $this->asVectors(),
            function (Vector $carryV, Vector $V) {
                return $carryV->add($V);
            },
            new Vector(array_fill(0, $m, 0))
        );

        return $M->scalarDivide($n);
    }

    /**************************************************************************
     * MATRIX OPERATIONS - Return a value
     *  - oneNorm
     *  - frobeniusNorm
     *  - infinityNorm
     *  - maxNorm
     *  - det
     *  - minor
     *  - cofactor
     *  - rank
     **************************************************************************/

    /**
     * 1-norm (‖A‖₁)
     * Maximum absolute column sum of the matrix
     *
     * @return number
     */
    public function oneNorm()
    {
        $n = $this->n;
        $‖A‖₁ = array_sum(Map\Single::abs(array_column($this->A, 0)));

        for ($j = 1; $j < $n; $j++) {
            $‖A‖₁ = max($‖A‖₁, array_sum(Map\Single::abs(array_column($this->A, $j))));
        }

        return $‖A‖₁;
    }

    /**
     * Frobenius norm (Hilbert–Schmidt norm, Euclidean norm) (‖A‖F)
     * Square root of the sum of the square of all elements.
     *
     * https://en.wikipedia.org/wiki/Matrix_norm#Frobenius_norm
     *
     *          _____________
     *         /ᵐ   ⁿ
     * ‖A‖F = √ Σ   Σ  |aᵢⱼ|²
     *         ᵢ₌₁ ᵢ₌₁
     *
     * @return number
     */
    public function frobeniusNorm()
    {
        $m      = $this->m;
        $n      = $this->n;
        $ΣΣaᵢⱼ² = 0;

        for ($i = 0; $i < $m; $i++) {
            for ($j = 0; $j < $n; $j++) {
                $ΣΣaᵢⱼ² += ($this->A[$i][$j])**2;
            }
        }

        return sqrt($ΣΣaᵢⱼ²);
    }

    /**
     * Infinity norm (‖A‖∞)
     * Maximum absolute row sum of the matrix
     *
     * @return number
     */
    public function infinityNorm()
    {
        $m = $this->m;
        $‖A‖∞ = array_sum(Map\Single::abs($this->A[0]));

        for ($i = 1; $i < $m; $i++) {
            $‖A‖∞ = max($‖A‖∞, array_sum(Map\Single::abs($this->A[$i])));
        }

        return $‖A‖∞;
    }

    /**
     * Max norm (‖A‖max)
     * Elementwise max
     *
     * @return number
     */
    public function maxNorm()
    {
        $m   = $this->m;
        $n   = $this->n;
        $max = abs($this->A[0][0]);

        for ($i = 0; $i < $m; $i++) {
            for ($j = 0; $j < $n; $j++) {
                $max = max($max, abs($this->A[$i][$j]));
            }
        }

        return $max;
    }

    /**
     * Determinant
     *
     * For a 1x1 matrix:
     *  A = [a]
     *
     * |A| = a
     *
     * For a 2x2 matrix:
     *      [a b]
     *  A = [c d]
     *
     * │A│ = ad - bc
     *
     * For a 3x3 matrix:
     *      [a b c]
     *  A = [d e f]
     *      [g h i]
     *
     * │A│ = a(ei - fh) - b(di - fg) + c(dh - eg)
     *
     * For 4x4 and larger matrices:
     *
     * │A│ = (-1)ⁿ │ref(A)│
     *
     *  where:
     *   │ref(A)│ = determinant of the row echelon form of A
     *   ⁿ        = number of row swaps when computing REF
     *
     * @return number
     *
     * @throws Exception\MatrixException if matrix is not square
     * @throws Exception\IncorrectTypeException
     * @throws Exception\BadParameterException
     */
    public function det()
    {
        if (isset($this->det)) {
            return $this->det;
        }

        if (!$this->isSquare()) {
            throw new Exception\MatrixException('Not a sqaure matrix (required for determinant)');
        }

        $m = $this->m;
        $R = MatrixFactory::create($this->A);

        /*
         * 1x1 matrix
         *  A = [a]
         *
         * |A| = a
         */
        if ($m === 1) {
            $this->det = $R[0][0];
            return $this->det;
        }

        /*
         * 2x2 matrix
         *      [a b]
         *  A = [c d]
         *
         * |A| = ad - bc
         */
        if ($m === 2) {
            $a = $R[0][0];
            $b = $R[0][1];
            $c = $R[1][0];
            $d = $R[1][1];

            $ad = $a * $d;
            $bc = $b * $c;

            $this->det = $ad - $bc;
            return $this->det;
        }

        /*
         * 3x3 matrix
         *      [a b c]
         *  A = [d e f]
         *      [g h i]
         *
         * |A| = a(ei - fh) - b(di - fg) + c(dh - eg)
         */
        if ($m === 3) {
            $a = $R[0][0];
            $b = $R[0][1];
            $c = $R[0][2];
            $d = $R[1][0];
            $e = $R[1][1];
            $f = $R[1][2];
            $g = $R[2][0];
            $h = $R[2][1];
            $i = $R[2][2];

            $ei = $e * $i;
            $fh = $f * $h;
            $di = $d * $i;
            $fg = $f * $g;
            $dh = $d * $h;
            $eg = $e * $g;

            $this->det = $a * ($ei - $fh) - $b * ($di - $fg) + $c * ($dh - $eg);
            return $this->det;
        }

        /*
         * nxn matrix 4x4 or larger
         * Get row echelon form, then compute determinant of ref.
         * Then plug into formula with swaps.
         * │A│ = (-1)ⁿ │ref(A)│
         */
        $ref⟮A⟯ = $this->ref ?? $this->ref();
        $ⁿ     = $this->ref_swaps;

        // Det(ref(A))
        $│ref⟮A⟯│ = 1;
        for ($i = 0; $i < $m; $i++) {
            $│ref⟮A⟯│ *= $ref⟮A⟯[$i][$i];
        }

        // │A│ = (-1)ⁿ │ref(A)│
        $this->det = (-1)**$ⁿ * $│ref⟮A⟯│;
        return $this->det;
    }

    /**
     * Minor (first minor)
     * The determinant of some smaller square matrix, cut down from A by removing one of its rows and columns.
     *
     *        [1 4  7]
     * If A = [3 0  5]
     *        [1 9 11]
     *
     *                [1 4 -]       [1 4]
     * Then M₁₂ = det [- - -] = det [1 9] = 13
     *                [1 9 -]
     *
     * https://en.wikipedia.org/wiki/Minor_(linear_algebra)
     *
     * @param int $mᵢ Row to exclude
     * @param int $nⱼ Column to exclude
     *
     * @return number
     *
     * @throws Exception\MatrixException if matrix is not square
     * @throws Exception\MatrixException if row to exclude for minor does not exist
     * @throws Exception\MatrixException if column to exclude for minor does not exist
     * @throws Exception\IncorrectTypeException
     * @throws Exception\BadParameterException
     */
    public function minor(int $mᵢ, int $nⱼ)
    {
        if (!$this->isSquare()) {
            throw new Exception\MatrixException('Matrix is not square; cannot get minor of a non-square matrix');
        }
        if ($mᵢ >= $this->m || $mᵢ < 0) {
            throw new Exception\MatrixException('Row to exclude for minor does not exist');
        }
        if ($nⱼ >= $this->n || $nⱼ < 0) {
            throw new Exception\MatrixException('Column to exclude for minor does not exist');
        }

        return $this->minorMatrix($mᵢ, $nⱼ)->det();
    }

    /**
     * Cofactor
     * Multiply the minor by (-1)ⁱ⁺ʲ.
     *
     * Cᵢⱼ = (-1)ⁱ⁺ʲMᵢⱼ
     *
     * Example:
     *        [1 4  7]
     * If A = [3 0  5]
     *        [1 9 11]
     *
     *                [1 4 -]       [1 4]
     * Then M₁₂ = det [- - -] = det [1 9] = 13
     *                [1 9 -]
     *
     * Therefore C₁₂ = (-1)¹⁺²(13) = -13
     *
     * https://en.wikipedia.org/wiki/Minor_(linear_algebra)
     *
     * @param int $mᵢ Row to exclude
     * @param int $nⱼ Column to exclude
     *
     * @return number
     *
     * @throws Exception\MatrixException if matrix is not square
     * @throws Exception\MatrixException if row to exclude for cofactor does not exist
     * @throws Exception\MatrixException if column to exclude for cofactor does not exist
     * @throws Exception\IncorrectTypeException
     * @throws Exception\BadParameterException
     */
    public function cofactor(int $mᵢ, int $nⱼ)
    {
        if (!$this->isSquare()) {
            throw new Exception\MatrixException('Matrix is not square; cannot get cofactor of a non-square matrix');
        }
        if ($mᵢ >= $this->m || $mᵢ < 0) {
            throw new Exception\MatrixException('Row to exclude for cofactor does not exist');
        }
        if ($nⱼ >= $this->n || $nⱼ < 0) {
            throw new Exception\MatrixException('Column to exclude for cofactor does not exist');
        }

        $Mᵢⱼ    = $this->minor($mᵢ, $nⱼ);
        $⟮−1⟯ⁱ⁺ʲ = (-1)**($mᵢ + $nⱼ);

        return $⟮−1⟯ⁱ⁺ʲ * $Mᵢⱼ;
    }

    /**
     * Rank of a matrix
     * Computed by counting number of pivots once in reduced row echelon form
     * https://en.wikipedia.org/wiki/Rank_(linear_algebra)
     *
     * @return int
     *
     * @throws Exception\BadParameterException
     * @throws Exception\IncorrectTypeException
     * @throws Exception\MatrixException
     */
    public function rank(): int
    {
        $rref   = $this->rref();
        $pivots = 0;

        for ($i = 0; $i < $this->m; $i++) {
            for ($j = 0; $j < $this->n; $j++) {
                if (Support::isNotZero($rref[$i][$j])) {
                    $pivots++;
                    continue 2;
                }
            }
        }

        return $pivots;
    }

    /**************************************************************************
     * ROW OPERATIONS - Return a Matrix
     *  - rowInterchange
     *  - rowMultiply
     *  - rowDivide
     *  - rowAdd
     *  - rowAddScalar
     *  - rowSubtract
     *  - rowSubtractScalar
     *  - rowExclude
     **************************************************************************/

    /**
     * Interchange two rows
     *
     * Row mᵢ changes to position mⱼ
     * Row mⱼ changes to position mᵢ
     *
     * @param int $mᵢ Row to swap into row position mⱼ
     * @param int $mⱼ Row to swap into row position mᵢ
     *
     * @return Matrix with rows mᵢ and mⱼ interchanged
     *
     * @throws Exception\MatrixException if row to interchange does not exist
     * @throws Exception\IncorrectTypeException
     */
    public function rowInterchange(int $mᵢ, int $mⱼ): Matrix
    {
        if ($mᵢ >= $this->m || $mⱼ >= $this->m) {
            throw new Exception\MatrixException('Row to interchange does not exist');
        }

        $m = $this->m;
        $R = [];

        for ($i = 0; $i < $m; $i++) {
            switch ($i) {
                case $mᵢ:
                    $R[$i] = $this->A[$mⱼ];
                    break;
                case $mⱼ:
                    $R[$i] = $this->A[$mᵢ];
                    break;
                default:
                    $R[$i] = $this->A[$i];
            }
        }

        return MatrixFactory::create($R);
    }

    /**
     * Multiply a row by a factor k
     *
     * Each element of Row mᵢ will be multiplied by k
     *
     * @param int $mᵢ Row to multiply
     * @param int $k Multiplier
     *
     * @return Matrix
     *
     * @throws Exception\MatrixException if row to multiply does not exist
     * @throws Exception\BadParameterException if k is 0
     * @throws Exception\IncorrectTypeException
     */
    public function rowMultiply(int $mᵢ, int $k): Matrix
    {
        if ($mᵢ >= $this->m) {
            throw new Exception\MatrixException('Row to multiply does not exist');
        }
        if ($k == 0) {
            throw new Exception\BadParameterException('Multiplication factor k must not be 0');
        }

        $n = $this->n;
        $R = $this->A;

        for ($j = 0; $j < $n; $j++) {
            $R[$mᵢ][$j] *= $k;
        }

        return MatrixFactory::create($R);
    }

    /**
     * Divide a row by a divisor k
     *
     * Each element of Row mᵢ will be divided by k
     *
     * @param int $mᵢ Row to multiply
     * @param int $k divisor
     *
     * @return Matrix
     *
     * @throws Exception\MatrixException if row to multiply does not exist
     * @throws Exception\BadParameterException if k is 0
     * @throws Exception\IncorrectTypeException
     */
    public function rowDivide(int $mᵢ, $k): Matrix
    {
        if ($mᵢ >= $this->m) {
            throw new Exception\MatrixException('Row to multiply does not exist');
        }
        if ($k == 0) {
            throw new Exception\BadParameterException('Divisor k must not be 0');
        }

        $n = $this->n;
        $R = $this->A;

        for ($j = 0; $j < $n; $j++) {
            $R[$mᵢ][$j] /= $k;
        }

        return MatrixFactory::create($R);
    }

    /**
     * Add k times row mᵢ to row mⱼ
     *
     * @param int $mᵢ Row to multiply * k to be added to row mⱼ
     * @param int $mⱼ Row that will have row mⱼ * k added to it
     * @param number $k Multiplier
     *
     * @return Matrix
     *
     * @throws Exception\MatrixException if row to add does not exist
     * @throws Exception\BadParameterException if k is 0
     * @throws Exception\IncorrectTypeException
     */
    public function rowAdd(int $mᵢ, int $mⱼ, $k): Matrix
    {
        if ($mᵢ >= $this->m || $mⱼ >= $this->m) {
            throw new Exception\MatrixException('Row to add does not exist');
        }
        if ($k == 0) {
            throw new Exception\BadParameterException('Multiplication factor k must not be 0');
        }

        $n = $this->n;
        $R = $this->A;

        for ($j = 0; $j < $n; $j++) {
            $R[$mⱼ][$j] += $R[$mᵢ][$j] * $k;
        }

        return MatrixFactory::create($R);
    }

    /**
     * Add a scalar k to each item of a row
     *
     * Each element of Row mᵢ will have k added to it
     *
     * @param int $mᵢ Row to add k to
     * @param int $k scalar
     *
     * @return Matrix
     *
     * @throws Exception\MatrixException if row to add does not exist
     * @throws Exception\IncorrectTypeException
     */
    public function rowAddScalar(int $mᵢ, $k): Matrix
    {
        if ($mᵢ >= $this->m) {
            throw new Exception\MatrixException('Row to add does not exist');
        }

        $n = $this->n;
        $R = $this->A;

        for ($j = 0; $j < $n; $j++) {
            $R[$mᵢ][$j] += $k;
        }

        return MatrixFactory::create($R);
    }

    /**
     * Subtract k times row mᵢ to row mⱼ
     *
     * @param int $mᵢ Row to multiply * k to be subtracted to row mⱼ
     * @param int $mⱼ Row that will have row mⱼ * k subtracted to it
     * @param number $k Multiplier
     *
     * @return Matrix
     *
     * @throws Exception\MatrixException if row to subtract does not exist
     * @throws Exception\IncorrectTypeException
     */
    public function rowSubtract(int $mᵢ, int $mⱼ, $k): Matrix
    {
        if ($mᵢ >= $this->m || $mⱼ >= $this->m) {
            throw new Exception\MatrixException('Row to subtract does not exist');
        }


        $n = $this->n;
        $R = $this->A;

        for ($j = 0; $j < $n; $j++) {
            $R[$mⱼ][$j] -= $R[$mᵢ][$j] * $k;
        }

        return MatrixFactory::create($R);
    }

    /**
     * Subtract a scalar k to each item of a row
     *
     * Each element of Row mᵢ will have k subtracted from it
     *
     * @param int $mᵢ Row to add k to
     * @param int $k scalar
     *
     * @return Matrix
     *
     * @throws Exception\MatrixException if row to subtract does not exist
     * @throws Exception\IncorrectTypeException
     */
    public function rowSubtractScalar(int $mᵢ, int $k): Matrix
    {
        if ($mᵢ >= $this->m) {
            throw new Exception\MatrixException('Row to subtract does not exist');
        }

        $n = $this->n;
        $R = $this->A;

        for ($j = 0; $j < $n; $j++) {
            $R[$mᵢ][$j] -= $k;
        }

        return MatrixFactory::create($R);
    }

    /**
     * Exclude a row from the result matrix
     *
     * @param int $mᵢ Row to exclude
     *
     * @return Matrix with row mᵢ excluded
     *
     * @throws Exception\MatrixException if row to exclude does not exist
     * @throws Exception\IncorrectTypeException
     */
    public function rowExclude(int $mᵢ): Matrix
    {
        if ($mᵢ >= $this->m || $mᵢ < 0) {
            throw new Exception\MatrixException('Row to exclude does not exist');
        }

        $m = $this->m;
        $R = [];

        for ($i = 0; $i < $m; $i++) {
            if ($i === $mᵢ) {
                continue;
            }
            $R[$i] = $this->A[$i];
        }

        return MatrixFactory::create(array_values($R));
    }

    /**************************************************************************
     * COLUMN OPERATIONS - Return a Matrix
     *  - columnInterchange
     *  - columnMultiply
     *  - columnAdd
     *  - columnExclude
     **************************************************************************/

    /**
     * Interchange two columns
     *
     * Column nᵢ changes to position nⱼ
     * Column nⱼ changes to position nᵢ
     *
     * @param int $nᵢ Column to swap into column position nⱼ
     * @param int $nⱼ Column to swap into column position nᵢ
     *
     * @return Matrix with columns nᵢ and nⱼ interchanged
     *
     * @throws Exception\MatrixException if column to interchange does not exist
     * @throws Exception\IncorrectTypeException
     */
    public function columnInterchange(int $nᵢ, int $nⱼ): Matrix
    {
        if ($nᵢ >= $this->n || $nⱼ >= $this->n) {
            throw new Exception\MatrixException('Column to interchange does not exist');
        }

        $m = $this->m;
        $n = $this->n;
        $R = [];

        for ($i = 0; $i < $m; $i++) {
            for ($j = 0; $j < $n; $j++) {
                switch ($j) {
                    case $nᵢ:
                        $R[$i][$j] = $this->A[$i][$nⱼ];
                        break;
                    case $nⱼ:
                        $R[$i][$j] = $this->A[$i][$nᵢ];
                        break;
                    default:
                        $R[$i][$j] = $this->A[$i][$j];
                }
            }
        }

        return MatrixFactory::create($R);
    }

    /**
     * Multiply a column by a factor k
     *
     * Each element of column nᵢ will be multiplied by k
     *
     * @param int $nᵢ Column to multiply
     * @param int $k Multiplier
     *
     * @return Matrix
     *
     * @throws Exception\MatrixException if column to multiply does not exist
     * @throws Exception\BadParameterException if k is 0
     * @throws Exception\IncorrectTypeException
     */
    public function columnMultiply(int $nᵢ, int $k): Matrix
    {
        if ($nᵢ >= $this->n) {
            throw new Exception\MatrixException('Column to multiply does not exist');
        }
        if ($k == 0) {
            throw new Exception\BadParameterException('Multiplication factor k must not be 0');
        }

        $m = $this->m;
        $R = $this->A;

        for ($i = 0; $i < $m; $i++) {
            $R[$i][$nᵢ] *= $k;
        }

        return MatrixFactory::create($R);
    }

    /**
     * Add k times column nᵢ to column nⱼ
     *
     * @param int $nᵢ Column to multiply * k to be added to column nⱼ
     * @param int $nⱼ Column that will have column nⱼ * k added to it
     * @param int $k Multiplier
     *
     * @return Matrix
     *
     * @throws Exception\MatrixException if column to add does not exist
     * @throws Exception\BadParameterException if k is 0
     * @throws Exception\IncorrectTypeException
     */
    public function columnAdd(int $nᵢ, int $nⱼ, int $k): Matrix
    {
        if ($nᵢ >= $this->n || $nⱼ >= $this->n) {
            throw new Exception\MatrixException('Column to add does not exist');
        }
        if ($k == 0) {
            throw new Exception\BadParameterException('Multiplication factor k must not be 0');
        }

        $m = $this->m;
        $R = $this->A;

        for ($i = 0; $i < $m; $i++) {
            $R[$i][$nⱼ] += $R[$i][$nᵢ] * $k;
        }

        return MatrixFactory::create($R);
    }

    /**
     * Exclude a column from the result matrix
     *
     * @param int $nᵢ Column to exclude
     *
     * @return Matrix with column nᵢ excluded
     *
     * @throws Exception\MatrixException if column to exclude does not exist
     * @throws Exception\IncorrectTypeException
     */
    public function columnExclude(int $nᵢ): Matrix
    {
        if ($nᵢ >= $this->n || $nᵢ < 0) {
            throw new Exception\MatrixException('Column to exclude does not exist');
        }

        $m = $this->m;
        $n = $this->n;
        $R = [];

        for ($i = 0; $i < $m; $i++) {
            for ($j = 0; $j < $n; $j++) {
                if ($j === $nᵢ) {
                    continue;
                }
                $R[$i][$j] = $this->A[$i][$j];
            }
        }

        // Reset column indexes
        for ($i = 0; $i < $m; $i++) {
            $R[$i] = array_values($R[$i]);
        }

        return MatrixFactory::create($R);
    }

    /**************************************************************************
     * MATRIX DECOMPOSITIONS - Return a Matrix (or array of Matrices)
     *  - ref (row echelon form)
     *  - rref (reduced row echelon form)
     *  - LU decomposition
     *  - Cholesky decomposition
     **************************************************************************/

    /**
     * Row echelon form
     *
     * First tries Guassian elimination.
     * If that fails (singular matrix), uses custom row reduction algorithm
     *
     * @return Matrix in row echelon form
     *
     * @throws Exception\BadParameterException
     * @throws Exception\IncorrectTypeException
     * @throws Exception\MatrixException
     */
    public function ref(): Matrix
    {
        if (isset($this->ref)) {
            return $this->ref;
        }

        try {
            $R = $this->gaussianElimination();
        } catch (Exception\SingularMatrixException $e) {
            $R = $this->rowReductionToEchelonForm();
        }

        $this->ref = MatrixFactory::create($R);
        return $this->ref;
    }

    /**
     * Gaussian elimination - row echelon form
     *
     * Algorithm
     *  for k = 1 ... min(m,n):
     *    Find the k-th pivot:
     *    i_max  := argmax (i = k ... m, abs(A[i, k]))
     *    if A[i_max, k] = 0
     *      error "Matrix is singular!"
     *    swap rows(k, i_max)
     *    Do for all rows below pivot:
     *    for i = k + 1 ... m:
     *      f := A[i, k] / A[k, k]
     *      Do for all remaining elements in current row:
     *      for j = k + 1 ... n:
     *        A[i, j]  := A[i, j] - A[k, j] * f
     *      Fill lower triangular matrix with zeros:
     *      A[i, k]  := 0
     *
     * https://en.wikipedia.org/wiki/Gaussian_elimination
     *
     * @return array - matrix in row echelon form
     *
     * @throws Exception\SingularMatrixException if the matrix is singular
     */
    protected function gaussianElimination(): array
    {
        $m     = $this->m;
        $n     = $this->n;
        $size  = min($m, $n);
        $R     = $this->A;
        $swaps = 0;

        for ($k = 0; $k < $size; $k++) {
            // Find column max
            $i_max = $k;
            for ($i = $k; $i < $m; $i++) {
                if (abs($R[$i][$k]) > abs($R[$i_max][$k])) {
                    $i_max = $i;
                }
            }

            if ($R[$i_max][$k] == 0) {
                throw new Exception\SingularMatrixException('Guassian elimination fails for singular matrices');
            }

            // Swap rows k and i_max (column max)
            if ($k != $i_max) {
                list($R[$k], $R[$i_max]) = [$R[$i_max], $R[$k]];
                $swaps++;
            }

            // Row operations
            for ($i = $k + 1; $i < $m; $i++) {
                $f = ($R[$k][$k] != 0) ? $R[$i][$k] / $R[$k][$k] : 1;
                for ($j = $k + 1; $j < $n; $j++) {
                    $R[$i][$j] = $R[$i][$j] - ($R[$k][$j] * $f);
                }
                $R[$i][$k] = 0;
            }
        }

        $this->ref_swaps = $swaps;
        return $R;
    }

    /**
     * Reduce a matrix to row echelon form using basic row operations
     * Custom MathPHP classic row reduction using basic matrix operations.
     *
     * Algorithm:
     *   (1) Find pivot
     *     (a) If pivot column is 0, look down the column to find a non-zero pivot and swap rows
     *     (b) If no non-zero pivot in the column, go to the next column of the same row and repeat (1)
     *   (2) Scale pivot row so pivot is 1 by using row division
     *   (3) Eliminate elements below pivot (make 0 using row addition of the pivot row * a scaling factor)
     *       so there are no non-zero elements in the pivot column in rows below the pivot
     *   (4) Repeat from 1 from the next row and column
     *
     *   (Extra) Keep track of number of row swaps (used for computing determinant)
     *
     * @return array - matrix in row echelon form
     *
     * @throws Exception\IncorrectTypeException
     * @throws Exception\MatrixException
     * @throws Exception\BadParameterException
     */
    protected function rowReductionToEchelonForm(): array
    {
        $m    = $this->m;
        $n    = $this->n;
        $R    = MatrixFactory::create($this->A);

        // Starting conditions
        $row   = 0;
        $col   = 0;
        $swaps = 0;
        $ref   = false;

        while (!$ref) {
            // If pivot is 0, try to find a non-zero pivot in the column and swap rows
            if (Support::isZero($R[$row][$col])) {
                for ($j = $row + 1; $j < $m; $j++) {
                    if (Support::isNotZero($R[$j][$col])) {
                        $R = $R->rowInterchange($row, $j);
                        $swaps++;
                        break;
                    }
                }
            }

            // No non-zero pivot, go to next column of the same row
            if (Support::isZero($R[$row][$col])) {
                $col++;
                if ($row >= $m || $col >= $n) {
                    $ref = true;
                }
                continue;
            }

            // Scale pivot to 1
            $divisor = $R[$row][$col];
            $R = $R->rowDivide($row, $divisor);

            // Eliminate elements below pivot
            for ($j = $row + 1; $j < $m; $j++) {
                $factor = $R[$j][$col];
                if (Support::isNotZero($factor)) {
                    $R = $R->rowAdd($row, $j, -$factor);
                }
            }

            // Move on to next row and column
            $row++;
            $col++;

            // If no more rows or columns, ref achieved
            if ($row >= $m || $col >= $n) {
                $ref = true;
            }
        }

        $R = $R->getMatrix();

        // Floating point adjustment for zero values
        for ($i = 0; $i < $m; $i++) {
            for ($j = 0; $j < $n; $j++) {
                if (Support::isZero($R[$i][$j])) {
                    $R[$i][$j] = 0;
                }
            }
        }

        $this->ref_swaps = $swaps;
        return $R;
    }

    /**
     * Ruduced row echelon form (row canonical form)
     *
     * Algorithm:
     *   (1) Reduce to REF
     *   (2) Find pivot
     *     (b) If no non-zero pivot in the column, go to the next column of the same row and repeat (2)
     *   (2) Scale pivot row so pivot is 1 by using row division
     *   (3) Eliminate elements above pivot (make 0 using row addition of the pivot row * a scaling factor)
     *       so there are no non-zero elements in the pivot column in rows above the pivot
     *   (4) Repeat from 2 from the next row and column
     *
     * @return Matrix in reduced row echelon form
     *
     * @throws Exception\BadParameterException
     * @throws Exception\IncorrectTypeException
     * @throws Exception\MatrixException
     */
    public function rref(): Matrix
    {
        if (isset($this->rref)) {
            return $this->rref;
        }

        $m = $this->m;
        $n = $this->n;
        $R = $this->ref();

        // Starting conditions
        $row   = 0;
        $col   = 0;
        $rref = false;

        while (!$rref) {
            // No non-zero pivot, go to next column of the same row
            if (Support::isZero($R[$row][$col])) {
                $col++;
                if ($row >= $m || $col >= $n) {
                    $rref = true;
                }
                continue;
            }

            // Scale pivot to 1
            if ($R[$row][$col] != 1) {
                $divisor = $R[$row][$col];
                $R = $R->rowDivide($row, $divisor);
            }

            // Eliminate elements above pivot
            for ($j = $row - 1; $j >= 0; $j--) {
                $factor = $R[$j][$col];
                if (Support::isNotZero($factor)) {
                    $R = $R->rowAdd($row, $j, -$factor);
                }
            }

            // Move on to next row and column
            $row++;
            $col++;

            // If no more rows or columns, rref achieved
            if ($row >= $m || $col >= $n) {
                $rref = true;
            }
        }

        $R = $R->getMatrix();

        // Floating point adjustment for zero values
        for ($i = 0; $i < $m; $i++) {
            for ($j = 0; $j < $n; $j++) {
                if (Support::isZero($R[$i][$j])) {
                    $R[$i][$j] = 0;
                }
            }
        }

        $this->rref = MatrixFactory::create($R);
        return $this->rref;
    }

    /**
     * LU Decomposition (Doolittle decomposition) with pivoting via permutation matrix
     *
     * A matrix has an LU-factorization if it can be expressed as the product of a
     * lower-triangular matrix L and an upper-triangular matrix U. If A is a nonsingular
     * matrix, then we can find a permutation matrix P so that PA will have an LU decomposition:
     *   PA = LU
     *
     * https://en.wikipedia.org/wiki/LU_decomposition
     * https://en.wikipedia.org/wiki/LU_decomposition#Doolittle_algorithm
     *
     * L: Lower triangular matrix--all entries above the main diagonal are zero.
     *    The main diagonal will be all ones.
     * U: Upper tirangular matrix--all entries below the main diagonal are zero.
     * P: Permutation matrix--Identity matrix with possible rows interchanged.
     *
     * Example:
     *      [1 3 5]
     *  A = [2 4 7]
     *      [1 1 0]
     *
     * Create permutation matrix P:
     *      [0 1 0]
     *  P = [1 0 1]
     *      [0 0 1]
     *
     * Pivot A to be PA:
     *       [0 1 0][1 3 5]   [2 4 7]
     *  PA = [1 0 1][2 4 7] = [1 3 5]
     *       [0 0 1][1 1 0]   [1 1 0]
     *
     * Calculate L and U
     *
     *     [1    0 0]      [2 4   7]
     * L = [0.5  1 0]  U = [0 1 1.5]
     *     [0.5 -1 1]      [0 0  -2]
     *
     * @return array [
     *   L: Lower triangular matrix
     *   U: Upper triangular matrix
     *   P: Permutation matrix
     * ]
     *
     * @throws Exception\MatrixException if matrix is not square
     * @throws Exception\IncorrectTypeException
     * @throws Exception\OutOfBoundsException
     * @throws Exception\VectorException
     */
    public function luDecomposition(): array
    {
        if (!$this->isSquare()) {
            throw new Exception\MatrixException('LU decomposition only works on square matrices');
        }

        $n = $this->n;

        // Initialize L as diagonal ones matrix, and U as zero matrix
        $L = (new DiagonalMatrix(array_fill(0, $n, 1)))->getMatrix();
        $U = MatrixFactory::zero($n, $n)->getMatrix();

        // Create permutation matrix P and pivoted PA
        $P  = $this->pivotize();
        $PA = $P->multiply($this);

        // Fill out L and U
        for ($i = 0; $i < $n; $i++) {
            // Calculate Uⱼᵢ
            for ($j = 0; $j <= $i; $j++) {
                $sum = 0;
                for ($k = 0; $k < $j; $k++) {
                    $sum += $U[$k][$i] * $L[$j][$k];
                }
                $U[$j][$i] = $PA[$j][$i] - $sum;
            }

            // Calculate Lⱼᵢ
            for ($j = $i; $j < $n; $j++) {
                $sum = 0;
                for ($k = 0; $k < $i; $k++) {
                    $sum += $U[$k][$i] * $L[$j][$k];
                }
                $L[$j][$i] = ($U[$i][$i] == 0) ? \NAN : ($PA[$j][$i] - $sum) / $U[$i][$i];
            }
        }

        // Assemble return array items: [L, U, P, A]
        $this->L = MatrixFactory::create($L);
        $this->U = MatrixFactory::create($U);
        $this->P = $P;

        return [
            'L' => $this->L,
            'U' => $this->U,
            'P' => $this->P,
        ];
    }

    /**
     * Pivotize creates the permutation matrix P for the LU decomposition.
     * The permutation matrix is an identity matrix with rows possibly interchanged.
     *
     * The product PA results in a new matrix whose rows consist of the rows of A
     * but no rearranged in the order specified by the permutation matrix P.
     *
     * Example:
     *
     *     [α₁₁ α₁₂ α₁₃]
     * A = [α₂₁ α₂₂ α₂₃]
     *     [α₃₁ α₃₂ α₃₃]
     *
     *     [0 1 0]
     * P = [1 0 0]
     *     [0 0 1]
     *
     *      [α₂₁ α₂₂ α₂₃] \ rows
     * PA = [α₁₁ α₁₂ α₁₃] / interchanged
     *      [α₃₁ α₃₂ α₃₃]
     *
     * @return Matrix
     *
     * @throws Exception\IncorrectTypeException
     * @throws Exception\MatrixException
     * @throws Exception\OutOfBoundsException
     */
    protected function pivotize(): Matrix
    {
        $n = $this->n;
        $P = MatrixFactory::identity($n);
        $A = $this->A;

        // Set initial column max to diagonal element Aᵢᵢ
        for ($i = 0; $i < $n; $i++) {
            $max = $A[$i][$i];
            $row = $i;

            // Check for column element below Aᵢᵢ that is bigger
            for ($j = $i; $j < $n; $j++) {
                if ($A[$j][$i] > $max) {
                    $max = $A[$j][$i];
                    $row = $j;
                }
            }

            // Swap rows if a larger column element below Aᵢᵢ was found
            if ($i != $row) {
                $P = $P->rowInterchange($i, $row);
            }
        }

        return $P;
    }

    /**
     * Cholesky decomposition
     * A decomposition of a square, positive definitive matrix
     * into the product of a lower triangular matrix and its transpose.
     *
     * https://en.wikipedia.org/wiki/Cholesky_decomposition
     *
     * A = LLᵀ
     *
     *     [a₁₁ a₁₂ a₁₃]
     * A = [a₂₁ a₂₂ a₂₃]
     *     [a₃₁ a₃₂ a₃₃]
     *
     *     [l₁₁  0   0 ] [l₁₁ l₁₂ l₁₃]
     * A = [l₂₁ l₂₂  0 ] [ 0  l₂₂ l₂₃] ≡ LLᵀ
     *     [l₃₁ l₃₂ l₃₃] [ 0   0  l₃₃]
     *
     * Diagonal elements
     *          ____________
     *         /     ᵢ₋₁
     * lᵢᵢ =  / aᵢᵢ - ∑l²ᵢₓ
     *       √       ˣ⁼¹
     *
     * Elements below diagonal
     *
     *        1   /      ᵢ₋₁     \
     * lⱼᵢ = --- |  aⱼᵢ - ∑lⱼₓlᵢₓ |
     *       lᵢᵢ  \      ˣ⁼¹     /
     *
     * @return Matrix Lower triangular matrix L of A = LLᵀ
     *
     * @throws Exception\MatrixException if the matrix is not positive definite
     * @throws Exception\OutOfBoundsException
     * @throws Exception\IncorrectTypeException
     * @throws Exception\BadParameterException
     */
    public function choleskyDecomposition(): Matrix
    {
        if (!$this->isPositiveDefinite()) {
            throw new Exception\MatrixException('Matrix must be positive definite for Cholesky decomposition');
        }

        $m = $this->m;
        $L = MatrixFactory::zero($m, $m)->getMatrix();

        for ($j = 0; $j < $m; $j++) {
            for ($i = 0; $i < ($j+1); $i++) {
                $∑lⱼₓlᵢₓ = 0;
                for ($x = 0; $x < $i; $x++) {
                    $∑lⱼₓlᵢₓ += $L[$j][$x] * $L[$i][$x];
                }
                $L[$j][$i] = ($j === $i)
                    ? sqrt($this->A[$j][$j] - $∑lⱼₓlᵢₓ)
                    : (1 / $L[$i][$i] * ($this->A[$j][$i] - $∑lⱼₓlᵢₓ));
            }
        }

        return MatrixFactory::create($L);
    }

    /**
     * Crout decomposition
     * An LU decomposition which decomposes a matrix into a lower triangular matrix (L), an upper triangular matrix (U).
     * https://en.wikipedia.org/wiki/Crout_matrix_decomposition
     *
     * A = LU where L = LD
     * A = (LD)U
     *  - L = lower triangular matrix
     *  - D = diagonal matrix
     *  - U = normalised upper triangular matrix
     *
     * @return array [
     *   L: Lower triangular/diagonal matrix
     *   U: Normalised upper triangular matrix
     * ]
     *
     * @throws Exception\MatrixException if there is division by 0 because of a 0-value determinant
     * @throws Exception\OutOfBoundsException
     * @throws Exception\IncorrectTypeException
     */
    public function croutDecomposition(): array
    {
        $m   = $this->m;
        $n   = $this->n;
        $A   = $this->A;
        $U   = MatrixFactory::identity($n)->getMatrix();
        $L   = MatrixFactory::zero($m, $n)->getMatrix();

        for ($j = 0; $j < $n; $j++) {
            for ($i = $j; $i < $n; $i++) {
                $sum = 0;
                for ($k = 0; $k < $j; $k++) {
                    $sum = $sum + $L[$i][$k] * $U[$k][$j];
                }
                $L[$i][$j] = $A[$i][$j] - $sum;
            }

            for ($i = $j; $i < $n; $i++) {
                $sum = 0;
                for ($k = 0; $k < $j; $k++) {
                    $sum = $sum + $L[$j][$k] * $U[$k][$i];
                }
                if ($L[$j][$j] == 0) {
                    throw new Exception\MatrixException('Cannot do Crout decomposition. det(L) close to 0 - Cannot divide by 0');
                }
                $U[$j][$i] = ($A[$j][$i] - $sum) / $L[$j][$j];
            }
        }

        return [
            'L' => MatrixFactory::create($L),
            'U' => MatrixFactory::create($U),
        ];
    }

    /**************************************************************************
     * SOLVE LINEAR SYSTEM OF EQUATIONS
     * - solve
     **************************************************************************/

    /**
     * Solve linear system of equations
     * Ax = b
     *  where:
     *   A: Matrix
     *   x: unknown to solve for
     *   b: solution to linear system of equations (input to function)
     *
     * If A is nxn invertible matrix,
     * and the inverse is already computed:
     *  x = A⁻¹b
     *
     * If 2x2, just take the inverse and solve:
     *  x = A⁻¹b
     *
     * If 3x3 or higher, check if the RREF is already computed,
     * and if so, then just take the inverse and solve:
     *   x = A⁻¹b
     *
     * Otherwise, it is more efficient to decompose and then solve.
     * Use LU Decomposition and solve Ax = b.
     *
     * LU Decomposition:
     *  - Equation to solve: Ax = b
     *  - LU Decomposition produces: PA = LU
     *  - Substitute: LUx = Pb, or Pb = LUx
     *  - Can rewrite as Pb = L(Ux)
     *  - Can say y = Ux
     *  - Then can rewrite as Pb = Ly
     *  - Solve for y (we know Pb and L)
     *  - Solve for x in y = Ux once we know y
     *
     * Solving triangular systems Ly = Pb and Ux = y
     *  - Solve for Ly = Pb using forward substitution
     *
     *         1   /    ᵢ₋₁      \
     *   yᵢ = --- | bᵢ - ∑ Lᵢⱼyⱼ |
     *        Lᵢᵢ  \    ʲ⁼¹      /
     *
     *  - Solve for Ux = y using back substitution
     *
     *         1   /     m       \
     *   xᵢ = --- | yᵢ - ∑ Uᵢⱼxⱼ |
     *        Uᵢᵢ  \   ʲ⁼ⁱ⁺¹     /
     *
     * @param Vector|array $b solution to Ax = b
     *
     * @return Vector x
     *
     * @throws Exception\IncorrectTypeException if b is not a Vector or array
     * @throws Exception\MatrixException
     * @throws Exception\VectorException
     * @throws Exception\OutOfBoundsException
     * @throws Exception\BadParameterException
     */
    public function solve($b)
    {
        // Input must be a Vector or array.
        if (!($b instanceof Vector || is_array($b))) {
            throw new Exception\IncorrectTypeException('b in Ax = b must be a Vector or array');
        }
        if (is_array($b)) {
            $b = new Vector($b);
        }

        // If inverse is already calculated, solve: x = A⁻¹b
        if (isset($this->A⁻¹)) {
            return new Vector($this->A⁻¹->multiply($b)->getColumn(0));
        }

        // If 2x2, just compute the inverse and solve: x = A⁻¹b
        if ($this->m === 2 && $this->n === 2) {
            $this->inverse();
            return new Vector($this->A⁻¹->multiply($b)->getColumn(0));
        }

        // For 3x3 or higher, check if the RREF is already computed.
        // If so, just compute the inverse and solve: x = A⁻¹b
        if (isset($this->rref)) {
            $this->inverse();
            return new Vector($this->A⁻¹->multiply($b)->getColumn(0));
        }

        // No inverse or RREF pre-computed.
        // Use LU Decomposition.
        $this->luDecomposition();
        $L = $this->L;
        $U = $this->U;
        $P = $this->P;
        $m = $this->m;

        // Pivot solution vector b with permutation matrix: Pb
        $Pb = $P->multiply($b);

        /* Solve for Ly = Pb using forward substitution
         *         1   /    ᵢ₋₁      \
         *   yᵢ = --- | bᵢ - ∑ Lᵢⱼyⱼ |
         *        Lᵢᵢ  \    ʲ⁼¹      /
         */
        $y    = [];
        $y[0] = $Pb[0][0] / $L[0][0];
        for ($i = 1; $i < $m; $i++) {
            $sum = 0;
            for ($j = 0; $j <= $i - 1; $j++) {
                $sum += $L[$i][$j] * $y[$j];
            }
            $y[$i] = ($Pb[$i][0] - $sum) / $L[$i][$i];
        }

        /* Solve for Ux = y using back substitution
         *         1   /     m       \
         *   xᵢ = --- | yᵢ - ∑ Uᵢⱼxⱼ |
         *        Uᵢᵢ  \   ʲ⁼ⁱ⁺¹     /
         */
        $x         = [];
        $x[$m - 1] = $y[$m - 1] / $U[$m - 1][$m - 1];
        for ($i = $m - 2; $i >= 0; $i--) {
            $sum = 0;
            for ($j = $i + 1; $j < $m; $j++) {
                $sum += $U[$i][$j] * $x[$j];
            }
            $x[$i] = ($y[$i] - $sum) / $U[$i][$i];
        }

        // Return unknown xs as Vector
        return new Vector(array_reverse($x));
    }

    /**************************************************************************
     * EIGEN METHODS
     * - eigenvalues
     * - eigenvectors
     **************************************************************************/

    /**
     * Eigenvalues of the matrix.
     * Various eigenvalue algorithms (methods) are available.
     * Use the $method parameter to control the algorithm used.
     *
     * @param string $method Algorithm used to compute the eigenvalues
     *
     * @return array of eigenvalues
     *
     * @throws Exception\MatrixException if method is not a valid eigenvalue method
     */
    public function eigenvalues(string $method = Eigenvalue::CLOSED_FORM_POLYNOMIAL_ROOT_METHOD): array
    {
        if (!Eigenvalue::isAvailableMethod($method)) {
            throw new Exception\MatrixException("$method is not a valid eigenvalue method");
        }

        return Eigenvalue::$method($this);
    }

    /**
     * Eigenvectors of the matrix.
     * Eigenvector computation function takes in an array of eigenvalues as input.
     * Various eigenvalue algorithms (methods) are availbale.
     * Use the $method parameter to control the algorithm used.
     *
     * @param string $method Algorithm used to compute the eigenvalues
     *
     * @return Matrix of eigenvectors
     *
     * @throws Exception\MatrixException if method is not a valid eigenvalue method
     * @throws Exception\BadDataException
     */
    public function eigenvectors(string $method = Eigenvalue::CLOSED_FORM_POLYNOMIAL_ROOT_METHOD): Matrix
    {
        if (!Eigenvalue::isAvailableMethod($method)) {
            throw new Exception\MatrixException("$method is not a valid eigenvalue method");
        }

        return Eigenvector::eigenvectors($this, Eigenvalue::$method($this));
    }

    /**************************************************************************
     * PHP MAGIC METHODS
     *  - __toString
     **************************************************************************/

    /**
     * Print the matrix as a string
     * Format is as a matrix, not as the underlying array structure.
     * Ex:
     *  [1, 2, 3]
     *  [2, 3, 4]
     *  [3, 4, 5]
     *
     * @return string
     */
    public function __toString()
    {
        return trim(array_reduce(array_map(
            function ($mᵢ) {
                return '[' . implode(', ', $mᵢ) . ']';
            },
            $this->A
        ), function ($A, $mᵢ) {
            return $A . \PHP_EOL . $mᵢ;
        }));
    }

    /**************************************************************************
     * ArrayAccess INTERFACE
     **************************************************************************/

    /**
     * @param mixed $i
     * @return bool
     */
    public function offsetExists($i): bool
    {
        return isset($this->A[$i]);
    }

    /**
     * @param mixed $i
     * @return mixed
     */
    public function offsetGet($i)
    {
        return $this->A[$i];
    }

    /**
     * @param  mixed $i
     * @param  mixed $value
     * @throws Exception\MatrixException
     */
    public function offsetSet($i, $value)
    {
        throw new Exception\MatrixException('Matrix class does not allow setting values');
    }

    /**
     * @param  mixed $i
     * @throws Exception\MatrixException
     */
    public function offsetUnset($i)
    {
        throw new Exception\MatrixException('Matrix class does not allow unsetting values');
    }

    /**************************************************************************
     * JsonSerializable INTERFACE
     **************************************************************************/

    /**
     * @return array
     */
    public function jsonSerialize()
    {
        return $this->A;
    }

    public function getObjectType()
    {
    }
}<|MERGE_RESOLUTION|>--- conflicted
+++ resolved
@@ -1832,11 +1832,7 @@
     }
 
     /**
-<<<<<<< HEAD
-     * submatrix
-=======
      * Submatrix
->>>>>>> 552da35d
      *
      * Return an arbitrary subset of a Matrix as a new Matrix.
      *
@@ -1846,11 +1842,8 @@
      * @param int $n₂ Ending column
      *
      * @return Matrix
-<<<<<<< HEAD
-=======
      *
      * @throws Exception\MatrixException
->>>>>>> 552da35d
      */
     public function submatrix(int $m₁, int $n₁, int $m₂, int $n₂): Matrix
     {
@@ -1861,32 +1854,20 @@
             throw new Exception\MatrixException('Specified Matrix column does not exist');
         }
         if ($m₂ < $m₁) {
-<<<<<<< HEAD
-            throw new Exception\MatrixException('Ending row must be greater than begining row');
-        }
-        if ($n₂ < $n₁) {
-            throw new Exception\MatrixException('Ending column must be greater than the begining column');
-        }
-=======
             throw new Exception\MatrixException('Ending row must be greater than beginning row');
         }
         if ($n₂ < $n₁) {
             throw new Exception\MatrixException('Ending column must be greater than the beginning column');
         }
 
->>>>>>> 552da35d
         $A = [];
         for ($i = 0; $i <= $m₂ - $m₁; $i++) {
             for ($j = 0; $j <= $n₂ - $n₁; $j++) {
                 $A[$i][$j] = $this->A[$i + $m₁][$j + $n₁];
             }
         }
-<<<<<<< HEAD
-        return new Matrix($A);
-=======
 
         return MatrixFactory::create($A);
->>>>>>> 552da35d
     }
 
     /**************************************************************************
