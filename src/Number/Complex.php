<?php

namespace MathPHP\Number;

use MathPHP\Exception;
use MathPHP\Functions\Special;

/**
 * Complex Numbers
 *
 * A complex number is a number that can be expressed in the form a + bi,
 * where a and b are real numbers and i is the imaginary unit, satisfying the
 * equation i² = −1. In this expression, a is the real part and b is the imaginary
 * part of the complex number.
 * https://en.wikipedia.org/wiki/Complex_number
 *
 * @property-read number $r
 * @property-read number $i
 */
class Complex implements ObjectArithmetic
{
    /**
     * Real part of the complex number
     * @var number
     */
    protected $r;

    /**
     * Imaginary part fo the complex number
     * @var number
     */
    protected $i;

    /**
     * Floating-point range near zero to consider insignificant.
     */
    private const EPSILON = 1e-6;

    /**
     * Constructor
     *
     * @param number $r Real part
     * @param number $i Imaginary part
     */
    public function __construct($r, $i)
    {
        $this->r = $r;
        $this->i = $i;
    }

    /**
     * Creates 0 + 0i
     *
     * @return Complex
     */
    public static function createZeroValue(): ObjectArithmetic
    {
        return new Complex(0, 0);
    }

    /**
     * String representation of a complex number
     * a + bi, a - bi, etc.
     *
     * @return string
     */
    public function __toString(): string
    {
        if ($this->r == 0 & $this->i == 0) {
            return '0';
        } elseif ($this->r == 0) {
            return "$this->i" . 'i';
        } elseif ($this->i == 0) {
            return "$this->r";
        } elseif ($this->i > 0) {
            return "$this->r" . ' + ' . "$this->i" . 'i';
        } else {
            return "$this->r" . ' - ' . (string) \abs($this->i) . 'i';
        }
    }

    /**
     * Get r or i
     *
     * @param string $part
     *
     * @return number
     *
     * @throws Exception\BadParameterException if something other than r or i is attempted
     */
    public function __get(string $part)
    {
        switch ($part) {
            case 'r':
            case 'i':
                return $this->$part;

            default:
                throw new Exception\BadParameterException("The $part property does not exist in Complex number");
        }
    }

    /**************************************************************************
     * UNARY FUNCTIONS
     **************************************************************************/

    /**
     * The conjugate of a complex number
     *
     * https://en.wikipedia.org/wiki/Complex_number#Conjugate
     *
     * @return Complex
     */
    public function complexConjugate(): Complex
    {
        return new Complex($this->r, -1 * $this->i);
    }

    /**
     * The absolute value (magnitude) of a complex number (modulus)
     * https://en.wikipedia.org/wiki/Complex_number#Absolute_value_and_argument
     *
     * If z = a + bi
     *        _______
     * |z| = √a² + b²
     *
     * @return number
     */
    public function abs()
    {
        return \sqrt($this->r ** 2 + $this->i ** 2);
    }

    /**
     * The argument (phase) of a complex number
     * The argument of z is the angle of the radius OP with the positive real axis, and is written as arg(z).
     * https://en.wikipedia.org/wiki/Complex_number#Absolute_value_and_argument
     *
     * If z = a + bi
     * arg(z) = atan(b, a)
     *
     * @return number
     */
    public function arg()
    {
        return \atan2($this->i, $this->r);
    }

    /**
     * The square root of a complex number
     * https://en.wikipedia.org/wiki/Complex_number#Square_root
     *
     * The roots of a + bi (with b ≠ 0) are ±(γ + δi), where
     *
     *         ____________
     *        /     _______
     *       / a + √a² + b²
     * γ =  /  ------------
     *     √         2
     *
     *               ____________
     *              /      _______
     *             / -a + √a² + b²
     * δ = sgn(b) /  -------------
     *           √         2
     *
     * The square root returns the positive root.
     *
     * @return Complex (positive root)
     */
    public function sqrt(): Complex
    {
        return $this->roots()[0];
    }

    /**
     * The roots of a complex number
     * https://en.wikipedia.org/wiki/Complex_number#Square_root
     *
     * The roots of a + bi (with b ≠ 0) are ±(γ + δi), where
     *
     *         ____________
     *        /     _______
     *       / a + √a² + b²
     * γ =  /  ------------
     *     √         2
     *
     *               ____________
     *              /      _______
     *             / -a + √a² + b²
     * δ = sgn(b) /  -------------
     *           √         2
     *
     *
     * @return array Complex[] (two roots)
     */
    public function roots(): array
    {
        $sgn = Special::sgn($this->i) >= 0 ? 1 : -1;
        $γ   = \sqrt(($this->r + $this->abs()) / 2);
        $δ   = $sgn * \sqrt((-$this->r + $this->abs()) / 2);

        $z₁ = new Complex($γ, $δ);
        $z₂ = new Complex(-$γ, -$δ);

        return [$z₁, $z₂];
    }

    /**
     * The inverse of a complex number (reciprocal)
     *
     * https://en.wikipedia.org/wiki/Complex_number#Reciprocal
     *
     * @return Complex
     *
     * @throws Exception\BadDataException if = to 0 + 0i
     */
    public function inverse(): Complex
    {
        if ($this->r == 0 && $this->i == 0) {
            throw new Exception\BadDataException('Cannot take inverse of 0 + 0i');
        }

        return $this->complexConjugate()->divide($this->abs() ** 2);
    }

    /**
     * Negate the complex number
     * Switches the signs of both the real and imaginary parts.
     *
     * @return Complex
     */
    public function negate(): Complex
    {
        return new Complex(-$this->r, -$this->i);
    }

    /**
     * Polar form
     * https://en.wikipedia.org/wiki/Complex_number#Polar_form
     *
     * z = a + bi = r(cos(θ) + i  sin(θ))
     * Where
     *  r = |z|
     *  θ = arg(z) (in radians)
     *
     * @return Complex
     */
    public function polarForm(): Complex
    {
        $r = $this->abs();
        $θ = $this->arg();

        return new Complex($r * \cos($θ), $r * \sin($θ));
    }

    /**
     * Complex Exponentiation
     * https://en.wikipedia.org/wiki/Complex_number#Exponential_function
     *
     * eˣ⁺ⁱʸ = eˣ*cos(y) + i*eˣ*sin(y)
     *
     * @return Complex
     */
    public function exp(): Complex
    {
        $r = \exp($this->r) * \cos($this->i);
        $i = \exp($this->r) * \sin($this->i);
        return new Complex($r, $i);
    }
    /**************************************************************************
     * BINARY FUNCTIONS
     **************************************************************************/

    /**
     * Complex addition
     * https://en.wikipedia.org/wiki/Complex_number#Addition_and_subtraction
     *
     * (a + bi) + (c + di) = (a + c) + (b + d)i
     *
     * @param mixed $c
     *
     * @return Complex
     *
     * @throws Exception\IncorrectTypeException if the argument is not numeric or Complex.
     */
    public function add($c): Complex
    {
        if (\is_numeric($c)) {
            $r = $this->r + $c;
            $i = $this->i;
        } elseif ($c instanceof Complex) {
            $r = $this->r + $c->r;
            $i = $this->i + $c->i;
        } else {
            throw new Exception\IncorrectTypeException('Argument must be real or complex number');
        }

        return new Complex($r, $i);
    }

    /**
     * Complex subtraction
     * https://en.wikipedia.org/wiki/Complex_number#Addition_and_subtraction
     *
     * (a + bi) - (c + di) = (a - c) + (b - d)i
     *
     * @param mixed $c
     *
     * @return Complex
     *
     * @throws Exception\IncorrectTypeException if the argument is not numeric or Complex.
     */
    public function subtract($c): Complex
    {
        if (\is_numeric($c)) {
            $r = $this->r - $c;
            $i = $this->i;
        } elseif ($c instanceof Complex) {
            $r = $this->r - $c->r;
            $i = $this->i - $c->i;
        } else {
            throw new Exception\IncorrectTypeException('Argument must be real or complex number');
        }

        return new Complex($r, $i);
    }

    /**
     * Complex multiplication
     * https://en.wikipedia.org/wiki/Complex_number#Multiplication_and_division
     *
     * (a + bi)(c + di) = (ac - bd) + (bc + ad)i
     *
     * @param mixed $c
     *
     * @return Complex
     *
     * @throws Exception\IncorrectTypeException if the argument is not numeric or Complex.
     */
    public function multiply($c): Complex
    {
        if (\is_numeric($c)) {
            $r = $c * $this->r;
            $i = $c * $this->i;
        } elseif ($c instanceof Complex) {
            $r = $this->r * $c->r - $this->i * $c->i;
            $i = $this->i * $c->r + $this->r * $c->i;
        } else {
            throw new Exception\IncorrectTypeException('Argument must be real or complex number');
        }

        return new Complex($r, $i);
    }

    /**
     * Complex division
     * Dividing two complex numbers is accomplished by multiplying the first by the inverse of the second
     * https://en.wikipedia.org/wiki/Complex_number#Multiplication_and_division
     *
     * @param mixed $c
     *
     * @return Complex
     *
     * @throws Exception\IncorrectTypeException if the argument is not numeric or Complex.
     */
    public function divide($c): Complex
    {
        if (\is_numeric($c)) {
            $r = $this->r / $c;
            $i = $this->i / $c;
            return new Complex($r, $i);
        } elseif ($c instanceof Complex) {
            return $this->multiply($c->inverse());
        } else {
            throw new Exception\IncorrectTypeException('Argument must be real or complex number');
        }
    }

    /**
     * Complex exponentiation
     * Raise a complex number to a power.
<<<<<<< HEAD
     * https://en.wikipedia.org/wiki/Complex_number#Multiplication_and_division
     *
     * @param mixed $c
=======
     *  - https://en.wikipedia.org/wiki/Complex_number#Exponentiation
     *  - https://mathworld.wolfram.com/ComplexExponentiation.html
     *
     * @param Complex|number $c
>>>>>>> 35787c6a
     *
     * @return Complex
     *
     * @throws Exception\IncorrectTypeException if the argument is not numeric or Complex.
     */
    public function pow($c): Complex
    {
        if (\is_numeric($c)) {
            $tmp = new Complex(0, $c * $this->arg());
            return $tmp->exp()->multiply($this->abs() ** $c);
<<<<<<< HEAD
        } elseif ($c instanceof Complex) {
            $r = $this->abs();
            $θ = $this->arg();
            $real = $r ** $c->r * exp(-1 * $θ * $c->i);
            $inner = $r == 0 ? 0 : $c->i * log($r) + $c->r * $θ;
            $new_r = $real * \cos($inner);
            $new_i = $real * \sin($inner);
            return new Complex($new_r, $new_i);
        } else {
            throw new Exception\IncorrectTypeException('Argument must be real or complex number');
        }
=======
        }

        if ($c instanceof Complex) {
            $r = $this->abs();
            $θ = $this->arg();
            $real = $r ** $c->r * exp(-1 * $θ * $c->i);
            $inner = $c->i * log($r) + $c->r * $θ;
            $new_r = $real * \cos($inner);
            $new_i = $real * \sin($inner);
            return new Complex($new_r, $new_i);
        }

        throw new Exception\IncorrectTypeException('Argument must be real or complex number');
>>>>>>> 35787c6a
    }

    /**************************************************************************
     * COMPARISON FUNCTIONS
     **************************************************************************/

    /**
     * Test for equality
     * Two complex numbers are equal if and only if both their real and imaginary parts are equal.
     *
     * https://en.wikipedia.org/wiki/Complex_number#Equality
     *
     * @param Complex $c
     *
     * @return bool
     */
    public function equals(Complex $c): bool
    {
        return \abs($this->r - $c->r) < self::EPSILON && \abs($this->i - $c->i) < self::EPSILON;
    }
}<|MERGE_RESOLUTION|>--- conflicted
+++ resolved
@@ -380,16 +380,10 @@
     /**
      * Complex exponentiation
      * Raise a complex number to a power.
-<<<<<<< HEAD
-     * https://en.wikipedia.org/wiki/Complex_number#Multiplication_and_division
-     *
-     * @param mixed $c
-=======
      *  - https://en.wikipedia.org/wiki/Complex_number#Exponentiation
      *  - https://mathworld.wolfram.com/ComplexExponentiation.html
      *
      * @param Complex|number $c
->>>>>>> 35787c6a
      *
      * @return Complex
      *
@@ -399,9 +393,10 @@
     {
         if (\is_numeric($c)) {
             $tmp = new Complex(0, $c * $this->arg());
-            return $tmp->exp()->multiply($this->abs() ** $c);
-<<<<<<< HEAD
-        } elseif ($c instanceof Complex) {
+            return $tmp->exp()->multiply($this->abs() ** $c);            throw new Exce
+        }
+
+        if ($c instanceof Complex) {
             $r = $this->abs();
             $θ = $this->arg();
             $real = $r ** $c->r * exp(-1 * $θ * $c->i);
@@ -409,24 +404,9 @@
             $new_r = $real * \cos($inner);
             $new_i = $real * \sin($inner);
             return new Complex($new_r, $new_i);
-        } else {
-            throw new Exception\IncorrectTypeException('Argument must be real or complex number');
-        }
-=======
-        }
-
-        if ($c instanceof Complex) {
-            $r = $this->abs();
-            $θ = $this->arg();
-            $real = $r ** $c->r * exp(-1 * $θ * $c->i);
-            $inner = $c->i * log($r) + $c->r * $θ;
-            $new_r = $real * \cos($inner);
-            $new_i = $real * \sin($inner);
-            return new Complex($new_r, $new_i);
         }
 
         throw new Exception\IncorrectTypeException('Argument must be real or complex number');
->>>>>>> 35787c6a
     }
 
     /**************************************************************************
