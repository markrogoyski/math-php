<?php
namespace MathPHP;

class Finance
{
    /**
     * Floating-point range near zero to consider insignificant.
     */
    const EPSILON = 1e-6;

    /**
     * Consider any floating-point value less than epsilon from zero as zero,
     * ie any value in the range [-epsilon < 0 < epsilon] is considered zero.
     * Also used to convert -0.0 to 0.0.
     */
    private static function checkZero(float $value, float $epsilon = self::EPSILON)
    {
        return abs($value) < $epsilon ? 0.0 : $value;
    }

    /**
     * Financial payment for a loan or anuity with compound interest.
     * Determines the periodic payment amount for a given interest rate,
     * principal, targeted payment goal, life of the anuity as number
     * of payments, and whether the payments are made at the start or end
     * of each payment period.
     *
     * Same as the =PMT() function in most spreadsheet software.
     *
     * The basic monthly payment formula derivation:
     * https://en.wikipedia.org/wiki/Mortgage_calculator#Monthly_payment_formula
     *
     *       rP(1+r)ᴺ
     * PMT = --------
     *       (1+r)ᴺ-1
     *
     * The formula is adjusted to allow targeting any future value rather than 0.
     * The 1/(1+r*when) factor adjusts the payment to the beginning or end
     * of the period. In the common case of a payment at the end of a period,
     * the factor is 1 and reduces to the formula above.
     *
     * Examples:
     * The payment on a 30-year fixed mortgage note of $265000 at 3.5% interest
     * paid at the end of every month.
     *   pmt(0.035/12, 30*12, 265000, 0, false)
     *
     * The payment on a 30-year fixed mortgage note of $265000 at 3.5% interest
     * needed to half the principal in half in 5 years:
     *   pmt(0.035/12, 5*12, 265000, 265000/2, false)
     *
     * The weekly payment into a savings account with 1% interest rate and current
     * balance of $1500 needed to reach $10000 after 3 years:
     *   pmt(0.01/52, 3*52, -1500, 10000, false)
     * The present_value is negative indicating money put into the savings account,
     * whereas future_value is positive, indicating money that will be withdrawn from
     * the account. Similarly, the payment value is negative
     *
     * How much money can be withdrawn at the end of every quarter from an account
     * with $1000000 earning 4% so the money lasts 20 years:
     *  pmt(0.04/4, 20*4, 1000000, 0, false)
     *
     * @param  float $rate
     * @param  int   $periods
     * @param  float $present_value
     * @param  float $future_value
     * @param  bool  $beginning adjust the payment to the beginning or end of the period
     *
     * @return float
     */
    public static function pmt(float $rate, int $periods, float $present_value, float $future_value = 0, bool $beginning = false): float
    {
        $when = $beginning ? 1 : 0;

        if ($rate == 0) {
            return - ($future_value + $present_value) / $periods;
        }

        return - ($future_value + ($present_value * pow(1 + $rate, $periods)))
            /
            ((1 + $rate*$when) / $rate * (pow(1 + $rate, $periods) - 1));
    }

    /**
     * Annual Equivalent Rate (AER) of an annual percentage rate (APR).
     * The effective yearly rate of an annual percentage rate when the
     * annual percentage rate is compounded periodically within the year.
     *
     * The formula:
     * https://en.wikipedia.org/wiki/Effective_interest_rate
     *
     *        /     i \ ᴺ
     * AER = | 1 +  -  |  - 1
     *        \     n /
     *
     * Examples:
     * The AER of APR 3.5% interest compounded monthly.
     *   aer(0.035, 12)
     *
     * @param  float $nominal
     * @param  int $periods
     *
     * @return float
     */
    public static function aer(float $nominal, int $periods): float
    {
        if ($periods == 1) {
            return $nominal;
        }
        return pow(1 + ($nominal / $periods), $periods) - 1;
    }

    /**
     * Future value for a loan or anuity with compound interest.
     *
     * Same as the =FV() function in most spreadsheet software.
     *
     * The basic future-value formula derivation:
     * https://en.wikipedia.org/wiki/Future_value
     *
     *                   PMT*((1+r)ᴺ - 1)
     * FV = -PV*(1+r)ᴺ - ----------------
     *                          r
     *
     * The (1+r*when) factor adjusts the payment to the beginning or end
     * of the period. In the common case of a payment at the end of a period,
     * the factor is 1 and reduces to the formula above.
     *
     * Examples:
     * The future value in 5 years on a 30-year fixed mortgage note of $265000
     * at 3.5% interest paid at the end of every month. This is how much loan
     * principle would be outstanding:
     *   fv(0.035/12, 5*12, 1189.97, -265000, false)
     *
     * The present_value is negative indicating money borrowed for the mortgage,
     * whereas payment is positive, indicating money that will be paid to the
     * mortgage.
     *
     * @param  float $rate
     * @param  int   $periods
     * @param  float $payment
     * @param  float $present_value
     * @param  bool  $beginning adjust the payment to the beginning or end of the period
     *
     * @return float
     */
    public static function fv(float $rate, int $periods, float $payment, float $present_value, bool $beginning = false): float
    {
        $when = $beginning ? 1 : 0;

        if ($rate == 0) {
            $fv = -($present_value + ($payment * $periods));
            return self::checkZero($fv);
        }

        $initial  = 1 + ($rate * $when);
        $compound = pow(1 + $rate, $periods);
        $fv       = - (($present_value * $compound) + (($payment * $initial * ($compound - 1)) / $rate));

        return self::checkZero($fv);
    }

    /**
     * Present value for a loan or anuity with compound interest.
     *
     * Same as the =PV() function in most spreadsheet software.
     *
     * The basic present-value formula derivation:
     * https://en.wikipedia.org/wiki/Present_value
     *
     *            PMT*((1+r)ᴺ - 1)
     * PV = -FV - ----------------
     *                   r
     *      ---------------------
     *             (1 + r)ᴺ
     *
     * The (1+r*when) factor adjusts the payment to the beginning or end
     * of the period. In the common case of a payment at the end of a period,
     * the factor is 1 and reduces to the formula above.
     *
     * Examples:
     * The present value of a band's $1000 face value paid in 5 year's time
     * with a constant discount rate of 3.5% compounded monthly:
     *   pv(0.035/12, 5*12, 0, -1000, false)
     *
     * The present value of a $1000 5-year bond that pays a fixed 7% ($70)
     * coupon at the end of each year with a discount rate of 5%:
     *   pv(0.5, 5, -70, -1000, false)
     *
     * The payment and future_value is negative indicating money paid out.
     *
     * @param  float $rate
     * @param  int   $periods
     * @param  float $payment
     * @param  float $future_value
     * @param  bool  $beginning adjust the payment to the beginning or end of the period
     *
     * @return float
     */
    public static function pv(float $rate, int $periods, float $payment, float $future_value, bool $beginning = false): float
    {
        $when = $beginning ? 1 : 0;

        if ($rate == 0) {
            $pv = -$future_value - ($payment * $periods);
            return self::checkZero($pv);
        }

        $initial  = 1 + ($rate * $when);
        $compound = pow(1 + $rate, $periods);
        $pv       = (-$future_value - (($payment * $initial * ($compound - 1)) / $rate)) / $compound;

        return self::checkZero($pv);
    }

    /**
     * Net present value of cash flows. Cash flows are periodic starting
     * from an initial time and with a uniform discount rate.
     *
     * Similar to the =NPV() function in most spreadsheet software, except
     * the initial (usually negative) cash flow at time 0 is given as the
     * first element of the array rather than subtracted. For example,
<<<<<<< HEAD
     *   spreadsheet: NPV(0.01, 100, 200, 300, 400) - 1000
     * is done as
     *   MathPHP: npv(0.01, [-1000, 100, 200, 300, 400])
=======
     *   spreadsheet: =NPV(0.01, 100, 200, 300, 400) - 1000
     * is done as
     *   MathPHP::npv(0.01, [-1000, 100, 200, 300, 400])
>>>>>>> 113fa1cd
     *
     * The basic net-present-value formula derivation:
     * https://en.wikipedia.org/wiki/Net_present_value
     *
<<<<<<< HEAD
     *  n      Rₜ
=======
     *  n      Rt
>>>>>>> 113fa1cd
     *  Σ   --------
     * t=0  (1 / r)ᵗ
     *
     * Examples:
     * The net present value of 5 yearly cash flows after an initial $1000
     * investment with a 3% discount rate:
     *  npv(0.03, [-1000, 100, 500, 300, 700, 700])
     *
     * @param  float $rate
     * @param  array $values
     *
     * @return float
     */
    public static function npv(float $rate, array $values): float
    {
        $result = 0.0;

        for ($i = 0; $i < count($values); ++$i) {
            $result += $values[$i] / (1 + $rate)**$i;
        }
<<<<<<< HEAD
        return self::checkZero($result);
    }

    public static function rate(float $periods, float $payment, float $present_value, float $future_value, bool $beginning = false, float $initial_guess = 0.1): float
    {
        $when = $beginning ? 1 : 0;

        $func2 = function($x, $periods, $payment, $present_value, $future_value, $when) {
            return $future_value + $present_value*(1+$x)**$periods + $payment*(1+$x*$when)/$x * ((1+$x)**$periods - 1);
        };

        return self::checkZero(NumericalAnalysis\RootFinding\NewtonsMethod::solve($func2, [$initial_guess, $periods, $payment, $present_value, $future_value, $when], 0, self::EPSILON, 0));
=======

        return self::checkZero($result);
>>>>>>> 113fa1cd
    }
}<|MERGE_RESOLUTION|>--- conflicted
+++ resolved
@@ -219,24 +219,14 @@
      * Similar to the =NPV() function in most spreadsheet software, except
      * the initial (usually negative) cash flow at time 0 is given as the
      * first element of the array rather than subtracted. For example,
-<<<<<<< HEAD
-     *   spreadsheet: NPV(0.01, 100, 200, 300, 400) - 1000
-     * is done as
-     *   MathPHP: npv(0.01, [-1000, 100, 200, 300, 400])
-=======
      *   spreadsheet: =NPV(0.01, 100, 200, 300, 400) - 1000
      * is done as
      *   MathPHP::npv(0.01, [-1000, 100, 200, 300, 400])
->>>>>>> 113fa1cd
      *
      * The basic net-present-value formula derivation:
      * https://en.wikipedia.org/wiki/Net_present_value
      *
-<<<<<<< HEAD
      *  n      Rₜ
-=======
-     *  n      Rt
->>>>>>> 113fa1cd
      *  Σ   --------
      * t=0  (1 / r)ᵗ
      *
@@ -257,7 +247,6 @@
         for ($i = 0; $i < count($values); ++$i) {
             $result += $values[$i] / (1 + $rate)**$i;
         }
-<<<<<<< HEAD
         return self::checkZero($result);
     }
 
@@ -270,9 +259,5 @@
         };
 
         return self::checkZero(NumericalAnalysis\RootFinding\NewtonsMethod::solve($func2, [$initial_guess, $periods, $payment, $present_value, $future_value, $when], 0, self::EPSILON, 0));
-=======
-
-        return self::checkZero($result);
->>>>>>> 113fa1cd
     }
 }