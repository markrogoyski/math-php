--- conflicted
+++ resolved
@@ -935,7 +935,27 @@
     }
 
     /**
-<<<<<<< HEAD
+     * @test   QR Decomposition invalid property
+     * @throws \Exception
+     */
+    public function testQRDecompositionInvalidProperty()
+    {
+        // Given
+        $A = MatrixFactory::create([
+            [4, 1, -1],
+            [1, 2, 1],
+            [-1, 1, 2],
+        ]);
+        $qr = $A->qrDecomposition();
+
+        // Then
+        $this->expectException(Exception\MathException::class);
+
+        // When
+        $doesNotExist = $qr->doesNotExist;
+    }
+
+    /**
      * @test         SVD returns the expected array of U, S, and Vt factorized matrices
      * @dataProvider dataProviderForSVD
      * @param        array $A
@@ -1032,25 +1052,5 @@
         $this->assertTrue($svd->U->isOrthogonal());
         $this->assertTrue($svd->S->isRectangularDiagonal());
         $this->assertTrue($svd->V->isOrthogonal());
-=======
-     * @test   QR Decomposition invalid property
-     * @throws \Exception
-     */
-    public function testQRDecompositionInvalidProperty()
-    {
-        // Given
-        $A = MatrixFactory::create([
-            [4, 1, -1],
-            [1, 2, 1],
-            [-1, 1, 2],
-        ]);
-        $qr = $A->qrDecomposition();
-
-        // Then
-        $this->expectException(Exception\MathException::class);
-
-        // When
-        $doesNotExist = $qr->doesNotExist;
->>>>>>> c135d78f
     }
 }