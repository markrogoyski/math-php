--- conflicted
+++ resolved
@@ -1,24 +1,17 @@
 <?php
-<<<<<<< HEAD
+
 namespace MathPHP\Tests\LinearAlgebra;
 
 use MathPHP\Functions\Polynomial;
 use MathPHP\LinearAlgebra\MatrixFactory;
 use MathPHP\LinearAlgebra\ObjectSquareMatrix;
 use MathPHP\LinearAlgebra\Vector;
-=======
-
-namespace MathPHP\LinearAlgebra;
-
-use MathPHP\Functions\Polynomial;
->>>>>>> 8db3256e
 use MathPHP\Number\Complex;
 use MathPHP\Exception;
 
 class ObjectSquareMatrixTest extends \PHPUnit\Framework\TestCase
 {
     /**
-<<<<<<< HEAD
      * @test The constructor throws the proper exceptions
      * @dataProvider dataProviderConstructorException
      */
@@ -96,7 +89,8 @@
                 Exception\IncorrectTypeException::class,
             ],
         ];
-=======
+  
+    /**
      * @test   add exception of unequal sizes
      * @throws \Exception
      */
@@ -249,7 +243,6 @@
 
         // When
         $C = $A->multiply(21);
->>>>>>> 8db3256e
     }
     
     /**
@@ -465,7 +458,6 @@
     }
 
     /**
-<<<<<<< HEAD
      * @test Matrix can be multiplied by a vector
      * @dataProvider dataProviderMultiplyVector
      */
@@ -495,9 +487,7 @@
     }
 
     /**
-=======
      * @test         det
->>>>>>> 8db3256e
      * @dataProvider dataProviderDet
      * @param        array $A
      * @param        Polynomial $expected
